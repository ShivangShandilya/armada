--- conflicted
+++ resolved
@@ -124,24 +124,11 @@
 
 		es := legacySchedulerEvents
 		if assignedScheduler == schedulers.Pulsar {
-<<<<<<< HEAD
-			err := srv.SubmitServer.jobRepository.StorePulsarSchedulerJobDetails([]*schedulerobjects.PulsarSchedulerJobDetails{
-				{
-					JobId:  apiJob.Id,
-					Queue:  apiJob.Queue,
-					JobSet: apiJob.JobSetId,
-				},
-			})
-			if err != nil {
-				return nil, err
-			}
-=======
 			pulsarJobDetails = append(pulsarJobDetails, &schedulerobjects.PulsarSchedulerJobDetails{
 				JobId:  apiJob.Id,
 				Queue:  apiJob.Queue,
 				JobSet: apiJob.JobSetId,
 			})
->>>>>>> ea0fb79f
 			es = pulsarSchedulerEvents
 		}
 
