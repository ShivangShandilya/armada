package server

import (
	"context"
	"crypto/sha1"
	"fmt"
	"github.com/armadaproject/armada/internal/common/pointer"
	"github.com/armadaproject/armada/internal/common/schedulers"
	"github.com/armadaproject/armada/internal/scheduler"
	"github.com/google/uuid"
	"golang.org/x/exp/maps"
	"math/rand"
	"time"

	"github.com/apache/pulsar-client-go/pulsar"
	"github.com/gogo/protobuf/types"
	"github.com/pkg/errors"
	log "github.com/sirupsen/logrus"
	"google.golang.org/grpc/codes"
	"google.golang.org/grpc/status"

	"github.com/armadaproject/armada/internal/armada/permissions"
	"github.com/armadaproject/armada/internal/armada/repository"
	"github.com/armadaproject/armada/internal/armada/validation"
	"github.com/armadaproject/armada/internal/common/armadaerrors"
	"github.com/armadaproject/armada/internal/common/auth/authorization"
	"github.com/armadaproject/armada/internal/common/auth/permission"
	"github.com/armadaproject/armada/internal/common/eventutil"
	"github.com/armadaproject/armada/internal/common/pgkeyvalue"
	"github.com/armadaproject/armada/internal/common/pulsarutils"
	commonvalidation "github.com/armadaproject/armada/internal/common/validation"
	"github.com/armadaproject/armada/pkg/api"
	"github.com/armadaproject/armada/pkg/armadaevents"
	"github.com/armadaproject/armada/pkg/client/queue"
)

// PulsarSubmitServer is a service that accepts API calls according to the original Armada submit API
// and publishes messages to Pulsar based on those calls.
// TODO: Consider returning a list of message ids of the messages generated
// TODO: Include job set as the message key for each message
type PulsarSubmitServer struct {
	api.UnimplementedSubmitServer
	Producer        pulsar.Producer
	Permissions     authorization.PermissionChecker
	QueueRepository repository.QueueRepository
	// Maximum size of Pulsar messages
	MaxAllowedMessageSize uint
	// Fall back to the legacy submit server for queue administration endpoints.
	SubmitServer *SubmitServer
	// Used for job submission deduplication.
	KVStore *pgkeyvalue.PGKeyValueStore
	// Used to check at job submit time if the job could ever be scheduled on either legacy or pulsar schedulers
	PulsarSchedulerSubmitChecker *scheduler.SubmitChecker
	LegacySchedulerSubmitChecker *scheduler.SubmitChecker
	// Flag to control if we enable sending messages to the pulsar scheduler
	PulsarSchedulerEnabled bool
	// Probability of using the pulsar scheduler.  Has no effect if PulsarSchedulerEnabled is false
	ProbabilityOdfUsingPulsarScheduler float64
	Rand                               *rand.Rand
	GangIdAnnotation                   string
}

func (srv *PulsarSubmitServer) SubmitJobs(ctx context.Context, req *api.JobSubmitRequest) (*api.JobSubmitResponse, error) {
	userId, groups, err := srv.Authorize(ctx, req.Queue, permissions.SubmitAnyJobs, queue.PermissionVerbSubmit)
	if err != nil {
		return nil, err
	}

	// Prepare an event sequence to be submitted to the log
	pulsarSchedulerEvents := &armadaevents.EventSequence{
		Queue:      req.Queue,
		JobSetName: req.JobSetId,
		UserId:     userId,
		Groups:     groups,
		Events:     make([]*armadaevents.EventSequence_Event, 0, len(req.JobRequestItems)),
	}

	legacySchedulerEvents := &armadaevents.EventSequence{
		Queue:      req.Queue,
		JobSetName: req.JobSetId,
		UserId:     userId,
		Groups:     groups,
		Events:     make([]*armadaevents.EventSequence_Event, 0, len(req.JobRequestItems)),
	}

	// Create legacy API jobs from the requests.
	// We use the legacy code for the conversion to ensure that behaviour doesn't change.
	apiJobs, err := srv.SubmitServer.createJobs(req, userId, groups)
	if err != nil {
		return nil, err
	}
	if err := commonvalidation.ValidateApiJobs(apiJobs, *srv.SubmitServer.schedulingConfig); err != nil {
		return nil, err
	}

	schedulersByJobId, err := srv.assignScheduler(apiJobs)
	if err != nil {
		return nil, err
	}

	// Convert the API jobs to log jobs.
	responses := make([]*api.JobSubmitResponseItem, len(req.JobRequestItems), len(req.JobRequestItems))

	originalIds, err := srv.getOriginalJobIds(ctx, apiJobs)
	if err != nil {
		return nil, err
	}

	for i, apiJob := range apiJobs {
		eventTime := time.Now()
		assignedScheduler, ok := schedulersByJobId[apiJob.Scheduler]
		if !ok {
			// This should never happen as if we can't find a scheduler we would have errored earlier
			return nil, errors.Errorf("Didn't allocate a scheduler for job %s", apiJob.Id)
		}

		es := legacySchedulerEvents
		if assignedScheduler == schedulers.Pulsar {
			es = pulsarSchedulerEvents
		}

		responses[i] = &api.JobSubmitResponseItem{
			JobId: apiJob.GetId(),
		}

		// The log accept a different type of job.
		logJob, err := eventutil.LogSubmitJobFromApiJob(apiJob)
		if err != nil {
			return nil, err
		}

		// Try converting the log job back to an API job to make sure there are no errors.
		// The log consumer will do this again; we do it here to ensure that any errors are noticed immediately.
		_, err = eventutil.ApiJobFromLogSubmitJob(userId, groups, req.Queue, req.JobSetId, time.Now(), logJob)
		if err != nil {
			return nil, err
		}

		es.Events = append(es.Events, &armadaevents.EventSequence_Event{
			Created: &eventTime,
			Event: &armadaevents.EventSequence_Event_SubmitJob{
				SubmitJob: logJob,
			},
		})

<<<<<<< HEAD
	// Check if all jobs can be scheduled.
	// This check uses the legacy resource reporting logic.
	//legacySchedulerJobs := selectApiJobsForLegacyScheduler(apiJobs)
	//if len(legacySchedulerJobs) > 0 {
	//	allClusterSchedulingInfo, err := srv.SubmitServer.schedulingInfoRepository.GetClusterSchedulingInfo()
	//	if err != nil {
	//		err = errors.WithMessage(err, "error getting scheduling info")
	//		return nil, err
	//	}
	//	if ok, err := validateJobsCanBeScheduled(legacySchedulerJobs, allClusterSchedulingInfo); !ok {
	//		if err != nil {
	//			return nil, errors.WithMessagef(err, "can't schedule job for user %s", userId)
	//		} else {
	//			return nil, errors.Errorf("can't schedule job for user %s", userId)
	//		}
	//	}
	//}
=======
		// If a ClientId (i.e., a deduplication id) is provided,
		// check for previous job submissions with the ClientId for this queue.
		// If we find a duplicate, insert the previous jobId in the corresponding response
		// and generate a job duplicate found event.
		originalId, found := originalIds[apiJob.GetId()]
		if apiJob.ClientId != "" && originalId != apiJob.GetId() {
			if found && originalId != "" {
				oldJobId, err := armadaevents.ProtoUuidFromUlidString(originalIds[apiJob.GetId()])
				if err != nil {
					return nil, status.Error(codes.Internal, "error marshalling oldJobId")
				}
				es.Events = append(es.Events, &armadaevents.EventSequence_Event{
					Created: &eventTime,
					Event: &armadaevents.EventSequence_Event_JobDuplicateDetected{
						JobDuplicateDetected: &armadaevents.JobDuplicateDetected{
							NewJobId: logJob.JobId,
							OldJobId: oldJobId,
						},
					},
				})
				responses[i].JobId = originalIds[apiJob.GetId()]
				// The job shouldn't be submitted twice. Move on to the next job.
				continue
			} else {
				log.Warnf(
					"ClientId %s was supplied for job %s but no original jobId could be found.  Deduplication will not be applied",
					apiJob.ClientId,
					apiJob.GetId())
			}
		}
	}
>>>>>>> 340715e0

	if len(pulsarSchedulerEvents.Events) > 0 {
		err = srv.publishToPulsar(ctx, []*armadaevents.EventSequence{pulsarSchedulerEvents}, schedulers.Pulsar)
		if err != nil {
			log.WithError(err).Error("failed send pulsar scheduler events to Pulsar")
			return nil, status.Error(codes.Internal, "Failed to send message")
		}
	}

	if len(legacySchedulerEvents.Events) > 0 {
		err = srv.publishToPulsar(ctx, []*armadaevents.EventSequence{legacySchedulerEvents}, schedulers.Legacy)
		if err != nil {
			log.WithError(err).Error("failed send legacy scheduler events to Pulsar")
			return nil, status.Error(codes.Internal, "Failed to send message")
		}
	}

	return &api.JobSubmitResponse{JobResponseItems: responses}, nil
}

func (srv *PulsarSubmitServer) CancelJobs(ctx context.Context, req *api.JobCancelRequest) (*api.CancellationResult, error) {

	// separate code path for multiple jobs
	if len(req.JobIds) > 0 {
		return srv.cancelJobsByIdsQueueJobset(ctx, req.JobIds, req.Queue, req.JobSetId)
	}

	// Another separate code path for cancelling an entire job set
	// TODO: We should deprecate this and move people over to CancelJobSet()
	if req.JobId == "" {
		log.Warnf("CancelJobs called for queue=%s and jobset=%s but with empty job id. Redirecting to CancelJobSet()", req.Queue, req.JobSetId)
		_, err := srv.CancelJobSet(ctx, &api.JobSetCancelRequest{
			Queue:    req.Queue,
			JobSetId: req.JobSetId,
		})
		if err != nil {
			return nil, err
		}
		return &api.CancellationResult{
			CancelledIds: []string{req.JobId}, // we return an empty string here which seems a bit nonsensical- but that's what the old code did!
		}, nil
	}

	// resolve the queue and jobset of the job: we can't trust what the user has given us
	resolvedQueue, resolvedJobset, err := srv.resolveQueueAndJobsetForJob(req.JobId)

	// If both a job id and queue or jobsetId is provided, return ErrNotFound if they don't match,
	// since the job could not be found for the provided queue/jobSetId.
	if req.Queue != "" && req.Queue != resolvedQueue {
		return nil, &armadaerrors.ErrNotFound{
			Type:    "job",
			Value:   req.JobId,
			Message: fmt.Sprintf("job not found in queue %s, try waiting", req.Queue),
		}
	}
	if req.JobSetId != "" && req.JobSetId != resolvedJobset {
		return nil, &armadaerrors.ErrNotFound{
			Type:    "job",
			Value:   req.JobId,
			Message: fmt.Sprintf("job not found in job set %s, try waiting", req.JobSetId),
		}
	}

	userId, groups, err := srv.Authorize(ctx, resolvedQueue, permissions.CancelAnyJobs, queue.PermissionVerbCancel)
	if err != nil {
		return nil, err
	}

	sequence := &armadaevents.EventSequence{
		Queue:      req.Queue,
		JobSetName: req.JobSetId,
		UserId:     userId,
		Groups:     groups,
		Events:     make([]*armadaevents.EventSequence_Event, 1, 1),
	}

	jobId, err := armadaevents.ProtoUuidFromUlidString(req.JobId)
	if err != nil {
		return nil, err
	}

	sequence.Events[0] = &armadaevents.EventSequence_Event{
		Event: &armadaevents.EventSequence_Event_CancelJob{
			CancelJob: &armadaevents.CancelJob{JobId: jobId},
		},
	}

	// we can send the message to cancel to both schedulers. If the scheduler it doesn't belong to it'll be a no-op
	err = srv.publishToPulsar(ctx, []*armadaevents.EventSequence{sequence}, schedulers.All)

	if err != nil {
		log.WithError(err).Error("failed send to Pulsar")
		return nil, status.Error(codes.Internal, "Failed to send message")
	}

	return &api.CancellationResult{
		CancelledIds: []string{req.JobId}, // indicates no error
	}, nil
}

// Assumes all Job IDs are in the queue and job set provided
func (srv *PulsarSubmitServer) cancelJobsByIdsQueueJobset(ctx context.Context, jobIds []string, q, jobSet string) (*api.CancellationResult, error) {
	if q == "" {
		return nil, &armadaerrors.ErrInvalidArgument{
			Name:    "Queue",
			Value:   "",
			Message: "Queue cannot be empty when cancelling multiple jobs",
		}
	}
	if jobSet == "" {
		return nil, &armadaerrors.ErrInvalidArgument{
			Name:    "Jobset",
			Value:   "",
			Message: "Jobset cannot be empty when cancelling multiple jobs",
		}
	}
	userId, groups, err := srv.Authorize(ctx, q, permissions.CancelAnyJobs, queue.PermissionVerbCancel)
	if err != nil {
		return nil, err
	}
	var cancelledIds []string
	sequence, cancelledIds := eventSequenceForJobIds(jobIds, q, jobSet, userId, groups)
	// send the message to both schedulers because jobs may be on either
	err = srv.publishToPulsar(ctx, []*armadaevents.EventSequence{sequence}, schedulers.All)
	if err != nil {
		log.WithError(err).Error("failed send to Pulsar")
		return nil, status.Error(codes.Internal, "Failed to send message")
	}
	return &api.CancellationResult{
		CancelledIds: cancelledIds,
	}, nil
}

// Returns event sequence along with all valid job ids in the sequence
func eventSequenceForJobIds(jobIds []string, q, jobSet, userId string, groups []string) (*armadaevents.EventSequence, []string) {
	sequence := &armadaevents.EventSequence{
		Queue:      q,
		JobSetName: jobSet,
		UserId:     userId,
		Groups:     groups,
		Events:     []*armadaevents.EventSequence_Event{},
	}
	var validIds []string
	for _, jobIdStr := range jobIds {
		jobId, err := armadaevents.ProtoUuidFromUlidString(jobIdStr)
		if err != nil {
			log.WithError(err).Errorf("could not convert job id to uuid: %s", jobIdStr)
			continue
		}
		validIds = append(validIds, jobIdStr)
		sequence.Events = append(sequence.Events, &armadaevents.EventSequence_Event{
			Event: &armadaevents.EventSequence_Event_CancelJob{
				CancelJob: &armadaevents.CancelJob{JobId: jobId},
			},
		})
	}
	return sequence, validIds
}

func (srv *PulsarSubmitServer) CancelJobSet(ctx context.Context, req *api.JobSetCancelRequest) (*types.Empty, error) {
	if req.Queue == "" {
		return nil, &armadaerrors.ErrInvalidArgument{
			Name:    "Queue",
			Value:   req.Queue,
			Message: "queue cannot be empty when cancelling a jobset",
		}
	}
	if req.JobSetId == "" {
		return nil, &armadaerrors.ErrInvalidArgument{
			Name:    "JobSetId",
			Value:   req.JobSetId,
			Message: "jobsetId cannot be empty when cancelling a jobset",
		}
	}

	err := validation.ValidateJobSetFilter(req.Filter)
	if err != nil {
		return nil, err
	}

	userId, groups, err := srv.Authorize(ctx, req.Queue, permissions.CancelAnyJobs, queue.PermissionVerbCancel)
	if err != nil {
		return nil, err
	}

	// We don't know if the jobs are allocated to the legacy scheduler or the new scheduler.  We therefore send messages to both
	ids, err := srv.SubmitServer.jobRepository.GetJobSetJobIds(req.Queue, req.JobSetId, createJobSetFilter(req.Filter))
	if err != nil {
		return nil, status.Errorf(codes.Unavailable, "error getting job IDs: %s", err)
	}

	legacySchedulerSequence := &armadaevents.EventSequence{
		Queue:      req.Queue,
		JobSetName: req.JobSetId,
		UserId:     userId,
		Groups:     groups,
		Events:     make([]*armadaevents.EventSequence_Event, 0, len(ids)),
	}

	for _, id := range ids {
		jobId, err := armadaevents.ProtoUuidFromUlidString(id)
		if err != nil {
			return nil, err
		}

		legacySchedulerSequence.Events = append(legacySchedulerSequence.Events, &armadaevents.EventSequence_Event{
			Created: pointer.Now(),
			Event: &armadaevents.EventSequence_Event_CancelJob{
				CancelJob: &armadaevents.CancelJob{JobId: jobId},
			},
		})
	}

	pulsarSchedulerSequence := &armadaevents.EventSequence{
		Queue:      req.Queue,
		JobSetName: req.JobSetId,
		UserId:     userId,
		Groups:     groups,
		Events: []*armadaevents.EventSequence_Event{
			{
				Created: pointer.Now(),
				Event: &armadaevents.EventSequence_Event_CancelJobSet{
					CancelJobSet: &armadaevents.CancelJobSet{
						//TODO: fill in states
					},
				},
			},
		},
	}

	err = srv.publishToPulsar(ctx, []*armadaevents.EventSequence{legacySchedulerSequence}, schedulers.Legacy)
	if err != nil {
		log.WithError(err).Error("failed to send cancel job messages to pulsar")
		return nil, status.Error(codes.Internal, "failed to send cancel job messages to pulsar")
	}

	err = srv.publishToPulsar(ctx, []*armadaevents.EventSequence{pulsarSchedulerSequence}, schedulers.Pulsar)
	if err != nil {
		log.WithError(err).Error("failed to send cancel jobset message to pulsar")
		return nil, status.Error(codes.Internal, "failed to send cancel jobset message to pulsar")
	}

	return &types.Empty{}, err
}

func (srv *PulsarSubmitServer) ReprioritizeJobs(ctx context.Context, req *api.JobReprioritizeRequest) (*api.JobReprioritizeResponse, error) {
	// If either queue or jobSetId is missing, we get the job set and queue associated
	// with the first job id in the request.
	//
	// This must be done before checking auth, since the auth check expects a queue.
	if len(req.JobIds) > 0 && (req.Queue == "" || req.JobSetId == "") {
		firstJobId := req.JobIds[0]

		resolvedQueue, resolvedJobset, err := srv.resolveQueueAndJobsetForJob(firstJobId)
		if err != nil {
			return nil, err
		}

		// If both a job id and queue or jobsetId is provided, return ErrNotFound if they don't match,
		// since the job could not be found for the provided queue/jobSetId.
		// If both a job id and queue or jobsetId is provided, return ErrNotFound if they don't match,
		// since the job could not be found for the provided queue/jobSetId.
		if req.Queue != "" && req.Queue != resolvedQueue {
			return nil, &armadaerrors.ErrNotFound{
				Type:    "job",
				Value:   firstJobId,
				Message: fmt.Sprintf("job not found in queue %s, try waiting", req.Queue),
			}
		}
		if req.JobSetId != "" && req.JobSetId != resolvedJobset {
			return nil, &armadaerrors.ErrNotFound{
				Type:    "job",
				Value:   firstJobId,
				Message: fmt.Sprintf("job not found in job set %s, try waiting", req.JobSetId),
			}
		}
		req.Queue = resolvedQueue
		req.JobSetId = resolvedJobset
	}

	// TODO: this is incorrect we only validate the permissions on the first job but the other jobs may belong to different queues
	userId, groups, err := srv.Authorize(ctx, req.Queue, permissions.ReprioritizeAnyJobs, queue.PermissionVerbReprioritize)
	if err != nil {
		return nil, err
	}

	if req.Queue == "" {
		return nil, &armadaerrors.ErrInvalidArgument{
			Name:    "Queue",
			Value:   req.Queue,
			Message: "queue is empty",
		}
	}
	if req.JobSetId == "" {
		return nil, &armadaerrors.ErrInvalidArgument{
			Name:    "JobSetId",
			Value:   req.JobSetId,
			Message: "JobSetId is empty",
		}
	}

	priority, err := eventutil.LogSubmitPriorityFromApiPriority(req.NewPriority)
	if err != nil {
		return nil, err
	}

	// results maps job ids to strings containing error messages.
	results := make(map[string]string)

	sequence := &armadaevents.EventSequence{
		Queue:      req.Queue,
		JobSetName: req.JobSetId, // TODO: this is incorrect- the jobs may be for different jobsets
		UserId:     userId,
		Groups:     groups,
		Events:     make([]*armadaevents.EventSequence_Event, len(req.JobIds), len(req.JobIds)),
	}

	// No job ids implicitly indicates that all jobs in the job set should be re-prioritised.
	if len(req.JobIds) == 0 {
		sequence.Events = append(sequence.Events, &armadaevents.EventSequence_Event{
			Event: &armadaevents.EventSequence_Event_ReprioritiseJobSet{
				ReprioritiseJobSet: &armadaevents.ReprioritiseJobSet{
					Priority: priority,
				},
			},
		})

		results[fmt.Sprintf("all jobs in job set %s", req.JobSetId)] = ""
	}

	// Otherwise, only the specified jobs should be re-prioritised.
	for i, jobIdString := range req.JobIds {

		jobId, err := armadaevents.ProtoUuidFromUlidString(jobIdString)
		if err != nil {
			results[jobIdString] = err.Error()
			continue
		}

		sequence.Events[i] = &armadaevents.EventSequence_Event{
			Event: &armadaevents.EventSequence_Event_ReprioritiseJob{
				ReprioritiseJob: &armadaevents.ReprioritiseJob{
					JobId:    jobId,
					Priority: priority,
				},
			},
		}

		results[jobIdString] = "" // empty string indicates no error
	}

	// can send the message to both schedulers
	err = srv.publishToPulsar(ctx, []*armadaevents.EventSequence{sequence}, schedulers.All)

	if err != nil {
		log.WithError(err).Error("failed send to Pulsar")
		return nil, status.Error(codes.Internal, "Failed to send message")
	}

	return &api.JobReprioritizeResponse{
		ReprioritizationResults: results,
	}, nil
}

// Authorize authorises a user request to submit a state transition message to the log.
// User information used for authorization is extracted from the provided context.
// Checks that the user has either anyPerm (e.g., permissions.SubmitAnyJobs) or perm (e.g., PermissionVerbSubmit) for this queue.
// Returns the userId and groups extracted from the context.
func (srv *PulsarSubmitServer) Authorize(
	ctx context.Context,
	queueName string,
	anyPerm permission.Permission,
	perm queue.PermissionVerb,
) (userId string, groups []string, err error) {
	principal := authorization.GetPrincipal(ctx)
	userId = principal.GetName()
	groups = principal.GetGroupNames()
	q, err := srv.QueueRepository.GetQueue(queueName)
	if err != nil {
		return
	}
	if !srv.Permissions.UserHasPermission(ctx, anyPerm) {
		if !principalHasQueuePermissions(principal, q, perm) {
			err = &armadaerrors.ErrUnauthorized{
				Principal:  principal.GetName(),
				Permission: string(perm),
				Action:     string(perm) + " for queue " + q.Name,
				Message:    "",
			}
			err = errors.WithStack(err)
			return
		}
	}

	return
}

// principalHasQueuePermissions returns true if the principal has permissions to perform some action,
// as specified by the provided verb, for a specific queue, and false otherwise.
func principalHasQueuePermissions(principal authorization.Principal, q queue.Queue, verb queue.PermissionVerb) bool {
	subjects := queue.PermissionSubjects{}
	for _, group := range principal.GetGroupNames() {
		subjects = append(subjects, queue.PermissionSubject{
			Name: group,
			Kind: queue.PermissionSubjectKindGroup,
		})
	}
	subjects = append(subjects, queue.PermissionSubject{
		Name: principal.GetName(),
		Kind: queue.PermissionSubjectKindUser,
	})

	for _, subject := range subjects {
		if q.HasPermission(subject, verb) {
			return true
		}
	}

	return false
}

// Fallback methods. Calls into an embedded server.SubmitServer.
func (srv *PulsarSubmitServer) CreateQueue(ctx context.Context, req *api.Queue) (*types.Empty, error) {
	return srv.SubmitServer.CreateQueue(ctx, req)
}

func (srv *PulsarSubmitServer) CreateQueues(ctx context.Context, req *api.QueueList) (*api.BatchQueueCreateResponse, error) {
	return srv.SubmitServer.CreateQueues(ctx, req)
}

func (srv *PulsarSubmitServer) UpdateQueue(ctx context.Context, req *api.Queue) (*types.Empty, error) {
	return srv.SubmitServer.UpdateQueue(ctx, req)
}

func (srv *PulsarSubmitServer) UpdateQueues(ctx context.Context, req *api.QueueList) (*api.BatchQueueUpdateResponse, error) {
	return srv.SubmitServer.UpdateQueues(ctx, req)
}

func (srv *PulsarSubmitServer) DeleteQueue(ctx context.Context, req *api.QueueDeleteRequest) (*types.Empty, error) {
	return srv.SubmitServer.DeleteQueue(ctx, req)
}

func (srv *PulsarSubmitServer) GetQueue(ctx context.Context, req *api.QueueGetRequest) (*api.Queue, error) {
	return srv.SubmitServer.GetQueue(ctx, req)
}

func (srv *PulsarSubmitServer) GetQueueInfo(ctx context.Context, req *api.QueueInfoRequest) (*api.QueueInfo, error) {
	return srv.SubmitServer.GetQueueInfo(ctx, req)
}

// PublishToPulsar sends pulsar messages async
func (srv *PulsarSubmitServer) publishToPulsar(ctx context.Context, sequences []*armadaevents.EventSequence, scheduler schedulers.Scheduler) error {
	// Reduce the number of sequences to send to the minimum possible,
	// and then break up any sequences larger than srv.MaxAllowedMessageSize.
	sequences = eventutil.CompactEventSequences(sequences)
	sequences, err := eventutil.LimitSequencesByteSize(sequences, srv.MaxAllowedMessageSize, true)
	if err != nil {
		return err
	}
<<<<<<< HEAD
	return pulsarutils.PublishSequences(ctx, srv.Producer, sequences, map[string]string{
		armadaevents.PULSAR_SCHEDULER_NAME: "pulsar",
	})
=======
	return pulsarutils.PublishSequences(ctx, srv.Producer, sequences, scheduler)
>>>>>>> 340715e0
}

// getOriginalJobIds returns the mapping between jobId and originalJobId.  If the job (or more specifically the clientId
// on the job) has not been seen before then jobId -> jobId.  If the job has been seen before then jobId -> originalJobId
// Note that if srv.KVStore is nil then this function simply returns jobId -> jobId
func (srv *PulsarSubmitServer) getOriginalJobIds(ctx context.Context, apiJobs []*api.Job) (map[string]string, error) {
	// If we don't have a KV store, then just return original mappings
	if srv.KVStore == nil {
		ret := make(map[string]string, len(apiJobs))
		for _, apiJob := range apiJobs {
			ret[apiJob.GetId()] = apiJob.GetId()
		}
		return ret, nil
	}

	hash := func(queue string, clientId string) [20]byte {
		combined := fmt.Sprintf("%s:%s", queue, clientId)
		return sha1.Sum([]byte(combined))
	}

	// Armada checks for duplicate job submissions if a ClientId (i.e., a deduplication id) is provided.
	// Deduplication is based on storing the combined hash of the ClientId and queue.
	// For storage efficiency, we store hashes instead of user-provided strings.
	kvs := make([]*pgkeyvalue.KeyValue, 0, len(apiJobs))
	for _, apiJob := range apiJobs {
		if apiJob.ClientId != "" {
			clientIdHash := hash(apiJob.Queue, apiJob.ClientId)
			kvs = append(kvs, &pgkeyvalue.KeyValue{
				Key:   fmt.Sprintf("%x", clientIdHash),
				Value: []byte(apiJob.GetId()),
			})
		}
	}

	// If we have any client Ids add them to store
	if len(kvs) > 0 {
		addedKvs, err := srv.KVStore.LoadOrStoreBatch(ctx, kvs)
		if err != nil {
			return nil, err
		}
		ret := make(map[string]string, len(addedKvs))
		for _, apiJob := range apiJobs {
			if apiJob.ClientId != "" {
				clientIdHash := hash(apiJob.Queue, apiJob.ClientId)
				originalJobId := addedKvs[fmt.Sprintf("%x", clientIdHash)]
				ret[apiJob.GetId()] = string(originalJobId)
			}
		}
		return ret, nil
	}

	return nil, nil
}

func (srv *PulsarSubmitServer) assignScheduler(jobs []*api.Job) (map[string]schedulers.Scheduler, error) {

	// when assigning jobs to a scheduler, all the jobs in a gang have to go on the same scheduler
	groups := groupJobsByAnnotation(srv.GangIdAnnotation, jobs)
	schedulers := make(map[string]schedulers.Scheduler, len(jobs))
	for _, group := range groups {
		schedulableOnLegacyScheduler, legacyMsg := srv.LegacySchedulerSubmitChecker.CheckApiJobs(group)
		schedulableOnPulsarScheduler := false
		pulsarMsg := ""
		if srv.PulsarSchedulerEnabled {
			schedulableOnPulsarScheduler, pulsarMsg = srv.PulsarSchedulerSubmitChecker.CheckApiJobs(group)
		}

		// Not schedulable anywhere!
		if !schedulableOnLegacyScheduler && !schedulableOnPulsarScheduler {
			msg := fmt.Sprintf("Could not schedule on legacy scheduler because: %s", legacyMsg)
			if srv.PulsarSchedulerEnabled {
				msg = fmt.Sprintf("%s\nCould not schedule on pulsar scheduler because: %s", msg, pulsarMsg)
			}
			return nil, errors.New(msg)
		}

		r := srv.Rand.Float64()
		assignedScheduler := schedulers.Legacy
		if jobs[0].Scheduler == "pulsar" { // explicitly to pulsar.  I'm only checking the first job here, but as this is a debug option should be fine
			assignedScheduler = schedulers.Pulsar
		} else if jobs[0].Scheduler == "legacy" { // explicitly to legacy.  Again only check first job
			assignedScheduler = schedulers.Legacy
		} else if schedulableOnPulsarScheduler && !schedulableOnLegacyScheduler { // only schedulable on pulsar
			assignedScheduler = schedulers.Pulsar
		} else if schedulableOnLegacyScheduler && !schedulableOnPulsarScheduler { // only schedulable on legacy
			assignedScheduler = schedulers.Legacy
		} else if r < srv.ProbabilityOdfUsingPulsarScheduler { // probabilistic routing to pulsar
			assignedScheduler = schedulers.Pulsar
		} else { // probabilistic routing to legacy
			assignedScheduler = schedulers.Legacy
		}
		for _, job := range group {
			schedulers[job.Id] = assignedScheduler
		}
	}
	return schedulers, nil
}

func groupJobsByAnnotation(annotation string, jobs []*api.Job) [][]*api.Job {
	rv := make(map[string][]*api.Job)
	for _, job := range jobs {
		groupId := uuid.NewString()
		if len(job.Annotations) == 0 {
			rv[groupId] = append(rv[groupId], job)
		} else {
			value := job.Annotations[annotation]
			if value == "" {
				rv[groupId] = append(rv[groupId], job)
			}
			rv[value] = append(rv[value], job)
		}
	}
	return maps.Values(rv)
}

func (srv *PulsarSubmitServer) resolveQueueAndJobsetForJob(jobId string) (string, string, error) {

	// Check the legacy scheduler first
	jobs, err := srv.SubmitServer.jobRepository.GetJobsByIds([]string{jobId})
	if err != nil {
		return "", "", err
	}
	if len(jobs) >= 1 {
		return jobs[0].Job.GetQueue(), jobs[0].Job.GetJobSetId(), nil
	}

	// now check the pulsar scheduler
	if srv.PulsarSchedulerEnabled {
		jobDetails, err := srv.SubmitServer.jobRepository.GetPulsarSchedulerJobDetails(jobId)
		if err != nil {
			return "", "", err
		}
		if jobDetails != nil {
			return jobDetails.Queue, jobDetails.JobSet, nil
		}
	}

	return "", "", &armadaerrors.ErrNotFound{
		Type:  "job",
		Value: jobId,
	}
}<|MERGE_RESOLUTION|>--- conflicted
+++ resolved
@@ -143,25 +143,6 @@
 			},
 		})
 
-<<<<<<< HEAD
-	// Check if all jobs can be scheduled.
-	// This check uses the legacy resource reporting logic.
-	//legacySchedulerJobs := selectApiJobsForLegacyScheduler(apiJobs)
-	//if len(legacySchedulerJobs) > 0 {
-	//	allClusterSchedulingInfo, err := srv.SubmitServer.schedulingInfoRepository.GetClusterSchedulingInfo()
-	//	if err != nil {
-	//		err = errors.WithMessage(err, "error getting scheduling info")
-	//		return nil, err
-	//	}
-	//	if ok, err := validateJobsCanBeScheduled(legacySchedulerJobs, allClusterSchedulingInfo); !ok {
-	//		if err != nil {
-	//			return nil, errors.WithMessagef(err, "can't schedule job for user %s", userId)
-	//		} else {
-	//			return nil, errors.Errorf("can't schedule job for user %s", userId)
-	//		}
-	//	}
-	//}
-=======
 		// If a ClientId (i.e., a deduplication id) is provided,
 		// check for previous job submissions with the ClientId for this queue.
 		// If we find a duplicate, insert the previous jobId in the corresponding response
@@ -193,7 +174,6 @@
 			}
 		}
 	}
->>>>>>> 340715e0
 
 	if len(pulsarSchedulerEvents.Events) > 0 {
 		err = srv.publishToPulsar(ctx, []*armadaevents.EventSequence{pulsarSchedulerEvents}, schedulers.Pulsar)
@@ -653,13 +633,7 @@
 	if err != nil {
 		return err
 	}
-<<<<<<< HEAD
-	return pulsarutils.PublishSequences(ctx, srv.Producer, sequences, map[string]string{
-		armadaevents.PULSAR_SCHEDULER_NAME: "pulsar",
-	})
-=======
 	return pulsarutils.PublishSequences(ctx, srv.Producer, sequences, scheduler)
->>>>>>> 340715e0
 }
 
 // getOriginalJobIds returns the mapping between jobId and originalJobId.  If the job (or more specifically the clientId
