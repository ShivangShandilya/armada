package configuration

import (
	"time"

	"github.com/apache/pulsar-client-go/pulsar"
	"github.com/go-redis/redis"
	v1 "k8s.io/api/core/v1"

	authconfig "github.com/armadaproject/armada/internal/common/auth/configuration"
	grpcconfig "github.com/armadaproject/armada/internal/common/grpc/configuration"
	armadaresource "github.com/armadaproject/armada/internal/common/resource"
)

type ArmadaConfig struct {
	Auth authconfig.AuthConfig

	GrpcPort    uint16
	HttpPort    uint16
	MetricsPort uint16

	CorsAllowedOrigins []string

	Grpc grpcconfig.GrpcConfig

	PriorityHalfTime                  time.Duration
	CancelJobsBatchSize               int
	Redis                             redis.UniversalOptions
	EventsApiRedis                    redis.UniversalOptions
	Scheduling                        SchedulingConfig
	NewScheduler                      NewSchedulerConfig
	QueueManagement                   QueueManagementConfig
	DatabaseRetention                 DatabaseRetentionPolicy
	Pulsar                            PulsarConfig
	Postgres                          PostgresConfig // Used for Pulsar submit API deduplication
	EventApi                          EventApiConfig
	Metrics                           MetricsConfig
<<<<<<< HEAD
=======
	IgnoreJobSubmitChecks             bool // Temporary flag to stop us rejecting jobs on switch over
>>>>>>> d2c759ea
	PulsarSchedulerEnabled            bool
	ProbabilityOfUsingPulsarScheduler float64
}

type PulsarConfig struct {
	// Pulsar URL
	URL string `validate:"required"`
	// Path to the trusted TLS certificate file (must exist)
	TLSTrustCertsFilePath string
	// Whether Pulsar client accept untrusted TLS certificate from broker
	TLSAllowInsecureConnection bool
	// Whether the Pulsar client will validate the hostname in the broker's TLS Cert matches the actual hostname.
	TLSValidateHostname bool
	// Max number of connections to a single broker that will be kept in the pool. (Default: 1 connection)
	MaxConnectionsPerBroker int
	// Whether Pulsar authentication is enabled
	AuthenticationEnabled bool
	// Authentication type. For now only "JWT" auth is valid
	AuthenticationType string
	// Path to the JWT token (must exist). This must be set if AutheticationType is "JWT"
	JwtTokenPath                string
	JobsetEventsTopic           string
	RedisFromPulsarSubscription string
	// Compression to use.  Valid values are "None", "LZ4", "Zlib", "Zstd".  Default is "None"
	CompressionType pulsar.CompressionType
	// Compression Level to use.  Valid values are "Default", "Better", "Faster".  Default is "Default"
	CompressionLevel pulsar.CompressionLevel
	// Used to construct an executorconfig.IngressConfiguration,
	// which is used when converting Armada-specific IngressConfig and ServiceConfig objects into k8s objects.
	HostnameSuffix string
	CertNameSuffix string
	Annotations    map[string]string
	// Settings for deduplication, which relies on a postgres server.
	DedupTable string
	// Log all pulsar events
	EventsPrinterSubscription string
	EventsPrinter             bool
	// Maximum allowed message size in bytes
	MaxAllowedMessageSize uint
	// Timeout when polling pulsar for messages
	ReceiveTimeout time.Duration
	// Backoff from polling when Pulsar returns an error
	BackoffTime time.Duration
}

type SchedulingConfig struct {
	Preemption                                PreemptionConfig
	UseProbabilisticSchedulingForAllResources bool
	// Number of jobs to load from the database at a time.
	QueueLeaseBatchSize uint
	// Minimum resources to schedule per request from an executor.
	// Applies to the old scheduler.
	MinimumResourceToSchedule armadaresource.ComputeResourcesFloat
	// Maximum total size in bytes of all jobs returned in a single lease jobs call.
	// Applies to the old scheduler. But is not necessary since we now stream job leases.
	MaximumLeasePayloadSizeBytes int
	// Fraction of total resources across clusters that can be assigned in a single lease jobs call.
	// Applies to both the old and new scheduler.
	MaximalClusterFractionToSchedule map[string]float64
	// Fraction of resources that can be assigned to any single queue,
	// within a single lease jobs call.
	// Applies to both the old and new scheduler.
	MaximalResourceFractionToSchedulePerQueue map[string]float64
	// Fraction of resources that can be assigned to any single queue.
	// Applies to both the old and new scheduler.
	MaximalResourceFractionPerQueue map[string]float64
	// Max number of jobs to scheduler per lease jobs call.
	MaximumJobsToSchedule uint
	// The scheduler stores reports about scheduling decisions for each queue.
	// These can be queried by users. To limit memory usage, old reports are deleted
	// to keep the number of stored reports within this limit.
	MaxQueueReportsToStore int
	// The scheduler stores reports about scheduling decisions for each job.
	// These can be queried by users. To limit memory usage, old reports are deleted
	// to keep the number of stored reports within this limit.
	MaxJobReportsToStore int
	Lease                LeaseSettings
	DefaultJobLimits     armadaresource.ComputeResources
	// Set of tolerations added to all submitted pods.
	DefaultJobTolerations []v1.Toleration
	// Set of tolerations added to all submitted pods of a given priority class.
	DefaultJobTolerationsByPriorityClass map[string][]v1.Toleration
	// Maximum number of times a job is retried before considered failed.
	MaxRetries uint
	// Weights used when computing fair share.
	// Overrides dynamic scarcity calculation if provided.
	// Applies to both the new and old scheduler.
	ResourceScarcity map[string]float64
	// Applies only to the old scheduler.
	PoolResourceScarcity map[string]map[string]float64
	MaxPodSpecSizeBytes  uint
	MinJobResources      v1.ResourceList
	// Resources, e.g., "cpu", "memory", and "nvidia.com/gpu",
	// for which the scheduler creates indexes for efficient lookup.
	// Applies only to the new scheduler.
	IndexedResources []string
	// Node labels that the scheduler creates indexes for efficient lookup of.
	// Should include node labels frequently used for scheduling.
	// Since the scheduler can efficiently sort out nodes for which these labels
	// are not set correctly when looking for a node a pod can be scheduled on.
	//
	// If not set, no labels are indexed.
	//
	// Applies only to the new scheduler.
	IndexedNodeLabels []string
	// Taint keys that the scheduler creates indexes for efficient lookup of.
	// Should include taints frequently used for scheduling.
	// Since the scheduler can efficiently sort out nodes for which these taints
	// are not set correctly when looking for a node a pod can be scheduled on.
	//
	// If not set, all taints are indexed.
	//
	// Applies only to the new scheduler.
	IndexedTaints []string
	// Kubernetes pods may specify a termination grace period.
	// When Pods are cancelled/preempted etc., they are first sent a SIGTERM.
	// If a pod has not exited within its termination grace period,
	// it is killed forcefully by Kubernetes sending it a SIGKILL.
	//
	// This is the minimum allowed termination grace period.
	// It should normally be set to a positive value, e.g., 1 second.
	// Since a zero grace period causes Kubernetes to force delete pods,
	// which may causes issues where resources associated with the pod, e.g.,
	// containers, are not cleaned up correctly.
	//
	// The grace period of pods that either
	// - do not set a grace period, or
	// - explicitly set a grace period of 0 seconds,
	// is automatically set to MinTerminationGracePeriod.
	MinTerminationGracePeriod time.Duration
	// Max allowed grace period.
	// Should normally not be set greater than single-digit minutes,
	// since cancellation and preemption may need to wait for this amount of time.
	MaxTerminationGracePeriod time.Duration
	// Jobs with equal value for this annotation make up a gang.
	// All jobs in a gang are guaranteed to be scheduled onto the same cluster at the same time.
	GangIdAnnotation string
	// All jobs in a gang must specify the total number of jobs in the gang via this annotation.
	// The cardinality should be expressed as an integer, e.g., "3".
	GangCardinalityAnnotation string
	// If an executor hasn't heartbeated in this time period, it will be considered stale
	ExecutorTimeout time.Duration
}

// NewSchedulerConfig stores config for the new Pulsar-based scheduler.
// This scheduler will eventually replace the current scheduler.
type NewSchedulerConfig struct {
	Enabled bool
}

// TODO: Remove. Move PriorityClasses and DefaultPriorityClass into SchedulingConfig.
type PreemptionConfig struct {
	// If true, Armada will:
	// 1. Validate that submitted pods specify no or a valid priority class.
	// 2. Assign a default priority class to submitted pods that do not specify a priority class.
	// 3. Assign jobs to executors that may preempt currently running jobs.
	Enabled bool
	// Map from priority class names to priority classes.
	// Must be consistent with Kubernetes priority classes.
	// I.e., priority classes defined here must be defined in all executor clusters and should map to the same priority.
	PriorityClasses map[string]PriorityClass
	// Priority class assigned to pods that do not specify one.
	// Must be an entry in PriorityClasses above.
	DefaultPriorityClass string
}

type PriorityClass struct {
	Priority int32
	// Max fraction of resources assigned to jobs of this priority or lower.
	// Must be non-increasing with higher priority.
	//
	// For example, the following examples are valid configurations.
	// A:
	// - 2: 10%
	// - 1: 100%
	//
	// B:
	// - 9: 10%
	// - 5: 50%
	// - 3: 80%
	MaximalResourceFractionPerQueue map[string]float64
}

func (p PreemptionConfig) AllowedPriorities() []int32 {
	allowedPcs := make([]int32, 0, len(p.PriorityClasses))
	for _, v := range p.PriorityClasses {
		allowedPcs = append(allowedPcs, v.Priority)
	}
	return allowedPcs
}

type DatabaseRetentionPolicy struct {
	JobRetentionDuration time.Duration
}

type LeaseSettings struct {
	ExpireAfter        time.Duration
	ExpiryLoopInterval time.Duration
}

type PostgresConfig struct {
	MaxOpenConns    int
	MaxIdleConns    int
	ConnMaxLifetime time.Duration
	Connection      map[string]string
}

type QueueManagementConfig struct {
	AutoCreateQueues       bool
	DefaultPriorityFactor  float64
	DefaultQueuedJobsLimit int
}

type MetricsConfig struct {
	Port            uint16
	RefreshInterval time.Duration
}

type EventApiConfig struct {
	Enabled          bool
	QueryConcurrency int
	JobsetCacheSize  int
	UpdateTopic      string
	Postgres         PostgresConfig
}<|MERGE_RESOLUTION|>--- conflicted
+++ resolved
@@ -35,10 +35,7 @@
 	Postgres                          PostgresConfig // Used for Pulsar submit API deduplication
 	EventApi                          EventApiConfig
 	Metrics                           MetricsConfig
-<<<<<<< HEAD
-=======
 	IgnoreJobSubmitChecks             bool // Temporary flag to stop us rejecting jobs on switch over
->>>>>>> d2c759ea
 	PulsarSchedulerEnabled            bool
 	ProbabilityOfUsingPulsarScheduler float64
 }
