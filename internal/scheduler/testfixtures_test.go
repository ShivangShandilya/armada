--- conflicted
+++ resolved
@@ -18,16 +18,10 @@
 )
 
 const (
-<<<<<<< HEAD
-	testJobset                    = "testJobset"
-	testQueue                     = "testQueue"
-	testPool                      = "testPool"
-	testGangIdAnnotation          = "armada.io/gangId"
-	testGangCardinalityAnnotation = "armada.io/gangCardinality"
-	testHostnameLabel             = "kubernetes.io/hostname"
-=======
+	testJobset        = "testJobset"
+	testQueue         = "testQueue"
+	testPool          = "testPool"
 	testHostnameLabel = "kubernetes.io/hostname"
->>>>>>> ff35e738
 )
 
 var (
