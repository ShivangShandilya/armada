package scheduler

import (
	"fmt"
	"sync"
	"time"

	"github.com/hashicorp/go-memdb"
	"github.com/pkg/errors"
	"golang.org/x/exp/maps"
	"golang.org/x/exp/slices"
	v1 "k8s.io/api/core/v1"
	"k8s.io/apimachinery/pkg/api/resource"

	"github.com/armadaproject/armada/internal/armada/configuration"
	"github.com/armadaproject/armada/internal/common/armadaerrors"
	armadaresource "github.com/armadaproject/armada/internal/common/resource"
	"github.com/armadaproject/armada/internal/common/util"
	"github.com/armadaproject/armada/internal/scheduler/schedulerobjects"
)

// evictedPriority is the priority class priority resources consumed by evicted jobs are accounted for at.
// This helps avoid scheduling new jobs onto nodes that make it impossible to re-schedule evicted jobs.
const evictedPriority int32 = -1

// NodeDb is the scheduler-internal system for storing node information.
// It's used to efficiently find nodes on which a pod can be scheduled.
type NodeDb struct {
	// In-memory database. Stores *SchedulerNode.
	// Used to efficiently iterate over nodes in sorted order.
	db *memdb.MemDB
	// Once a node has been found on which a pod can be scheduled,
	// the NodeDb will consider up to the next maxExtraNodesToConsider nodes.
	// The NodeDb selects the node with the best score out of the considered nodes.
	// In particular, the score expresses whether preemption is necessary to schedule a pod.
	// Hence, a larger maxExtraNodesToConsider would reduce the expected number of preemptions.
	//
	// TODO: Currently gives no benefit. Since all nodes are given the same score.
	maxExtraNodesToConsider uint
	// Allowed priority classes.
	// Because the number of database indices scales linearly with the number of distinct priorities,
	// the efficiency of the NodeDb relies on the number of distinct priorities being small.
	priorityClasses map[string]configuration.PriorityClass
	// Priorities, in increasing order, to try to schedule pods at.
	// In particular, if a pod has priority class priority p, try to schedule that pod at priority
	// prioritiesToTryAssigningAt[0], ..., prioritiesToTryAssigningAt[i],
	// for all i such that prioritiesToTryAssigningAt[i] <= the priority of the pod.
	// We do this to, when possible, avoid preempting running jobs. Includes evictedPriority.
	prioritiesToTryAssigningAt []int32
	// Resources, e.g., "cpu", "memory", and "nvidia.com/gpu",
	// for which indexes are created to enable efficient lookup.
	indexedResources map[string]interface{}
	// Taint keys that to create indexes for.
	// Should include taints frequently used for scheduling.
	// Since the NodeDb can efficiently sort out nodes with taints not tolerated
	// by a pod when looking for a node a pod can be scheduled on.
	//
	// If not set, all taints are indexed.
	indexedTaints map[string]interface{}
	// Node labels to create indexes for.
	// Should include node labels frequently used for scheduling.
	// Since the NodeDb can efficiently sort out nodes for which these labels
	// do not match pod node selectors when looking for a node a pod can be scheduled on.
	//
	// If not set, no labels are indexed.
	indexedNodeLabels map[string]interface{}
	// Total amount of resources, e.g., "cpu", "memory", "gpu", managed by the scheduler.
	// Computed approximately by periodically scanning all nodes in the db.
	totalResources schedulerobjects.ResourceList
	// Set of node types. Populated automatically as nodes are inserted.
	// Node types are not cleaned up if all nodes of that type are removed from the NodeDb.
	nodeTypes map[string]*schedulerobjects.NodeType
	// Mutex to control access to totalResources and NodeTypes.
	mu sync.Mutex
}

func NewNodeDb(
	priorityClasses map[string]configuration.PriorityClass,
	maxExtraNodesToConsider uint,
	indexedResources,
	indexedTaints,
	indexedNodeLabels []string,
) (*NodeDb, error) {
	allowedPriorities := map[int32]bool{evictedPriority: true}
	for _, pc := range priorityClasses {
		allowedPriorities[pc.Priority] = true
	}
	prioritiesToTryAssigningAt := maps.Keys(allowedPriorities)
	slices.Sort(prioritiesToTryAssigningAt)

	db, err := memdb.NewMemDB(nodeDbSchema(
		prioritiesToTryAssigningAt,
		indexedResources,
	))
	if err != nil {
		return nil, errors.WithStack(err)
	}
	if len(priorityClasses) == 0 {
		return nil, errors.WithStack(&armadaerrors.ErrInvalidArgument{
			Name:    "priorityClasses",
			Value:   priorityClasses,
			Message: "there must be at least one supported priority class",
		})
	}
	priorityClasses = maps.Clone(priorityClasses)
	if len(indexedResources) == 0 {
		return nil, errors.WithStack(&armadaerrors.ErrInvalidArgument{
			Name:    "indexedResources",
			Value:   indexedResources,
			Message: "there must be at least one indexed resource",
		})
	}
	mapFromSlice := func(vs []string) map[string]interface{} {
		rv := make(map[string]interface{})
		for _, v := range vs {
			rv[v] = true
		}
		return rv
	}

	return &NodeDb{
		priorityClasses:            priorityClasses,
		prioritiesToTryAssigningAt: prioritiesToTryAssigningAt,
		maxExtraNodesToConsider:    maxExtraNodesToConsider,
		indexedResources:           mapFromSlice(indexedResources),
		indexedTaints:              mapFromSlice(indexedTaints),
		indexedNodeLabels:          mapFromSlice(indexedNodeLabels),
		nodeTypes:                  make(map[string]*schedulerobjects.NodeType),
		totalResources:             schedulerobjects.ResourceList{Resources: make(map[string]resource.Quantity)},
		db:                         db,
	}, nil
}

func (nodeDb *NodeDb) String() string {
	w := util.NewTabbedStringBuilder(1, 1, 1, ' ', 0)

	w.Writef("Priorities:\t%v\n", configuration.AllowedPriorities(nodeDb.priorityClasses))
	w.Writef("Indexed resources:\t%v\n", maps.Keys(nodeDb.indexedResources))
	w.Writef("Indexed taints:\t%v\n", maps.Keys(nodeDb.indexedTaints))
	w.Writef("Indexed node labels:\t%v\n", maps.Keys(nodeDb.indexedNodeLabels))
	if len(nodeDb.nodeTypes) == 0 {
		w.Writef("Node types:\tnone\n")
	} else {
		w.Writef("Node types:\n")
		for _, nodeType := range nodeDb.nodeTypes {
			w.Writef("  %s\n", nodeType.Id)
		}
	}
	return w.String()
}

func (nodeDb *NodeDb) Txn(write bool) *memdb.Txn {
	return nodeDb.db.Txn(write)
}

// GetNode returns a node in the db with given id.
func (nodeDb *NodeDb) GetNode(id string) (*schedulerobjects.Node, error) {
	return nodeDb.GetNodeWithTxn(nodeDb.Txn(false), id)
}

// GetNodeWithTxn returns a node in the db with given id,
// within the provided transactions.
func (nodeDb *NodeDb) GetNodeWithTxn(txn *memdb.Txn, id string) (*schedulerobjects.Node, error) {
	it, err := txn.Get("nodes", "id", id)
	if err != nil {
		return nil, errors.WithStack(err)
	}
	obj := it.Next()
	if obj == nil {
		return nil, nil
	}
	if node, ok := obj.(*schedulerobjects.Node); !ok {
		panic(fmt.Sprintf("expected *Node, but got %T", obj))
	} else {
		return node, nil
	}
}

// NodeJobDiff compares two snapshots of the NodeDb memdb and returns
// - a map from job ids of all preempted jobs to the node they used to be on
// - a map from job ids of all scheduled jobs to the node they were scheduled on
// that happened between the two snapshots.
func NodeJobDiff(txnA, txnB *memdb.Txn) (map[string]*schedulerobjects.Node, map[string]*schedulerobjects.Node, error) {
	preempted := make(map[string]*schedulerobjects.Node)
	scheduled := make(map[string]*schedulerobjects.Node)
	nodePairIterator, err := NewNodePairIterator(txnA, txnB)
	if err != nil {
		return nil, nil, err
	}
	for item := nodePairIterator.NextItem(); item != nil; item = nodePairIterator.NextItem() {
		if item.NodeA != nil && item.NodeB == nil {
			// NodeA was removed. All jobs on NodeA are preempted.
			for jobId := range item.NodeA.AllocatedByJobId {
				preempted[jobId] = item.NodeA
			}
		} else if item.NodeA == nil && item.NodeB != nil {
			// NodeB was added. All jobs on NodeB are scheduled.
			for jobId := range item.NodeB.AllocatedByJobId {
				scheduled[jobId] = item.NodeB
			}
		} else if item.NodeA != nil && item.NodeB != nil {
			// NodeA is the same as NodeB.
			// Jobs on NodeA that are not on NodeB are preempted.
			// Jobs on NodeB that are not on NodeA are scheduled.
			for jobId := range item.NodeA.AllocatedByJobId {
				if _, ok := item.NodeB.AllocatedByJobId[jobId]; !ok {
					preempted[jobId] = item.NodeA
				}
			}
			for jobId := range item.NodeB.AllocatedByJobId {
				if _, ok := item.NodeA.AllocatedByJobId[jobId]; !ok {
					scheduled[jobId] = item.NodeB
				}
			}
		}
	}
	return preempted, scheduled, nil
}

// ScheduleMany assigns a set of pods to nodes.
// The assignment is atomic, i.e., either all pods are successfully assigned to nodes or none are.
// The returned bool indicates whether assignment succeeded or not.
// TODO: Pass through contexts to support timeouts.
func (nodeDb *NodeDb) ScheduleMany(reqs []*schedulerobjects.PodRequirements) ([]*PodSchedulingReport, bool, error) {
	txn := nodeDb.db.Txn(true)
	defer txn.Abort()
	reports, ok, err := nodeDb.ScheduleManyWithTxn(txn, reqs)
	if ok && err == nil {
		// All pods can be scheduled; commit the transaction.
		txn.Commit()
	}
	return reports, ok, err
}

func (nodeDb *NodeDb) ScheduleManyWithTxn(txn *memdb.Txn, reqs []*schedulerobjects.PodRequirements) ([]*PodSchedulingReport, bool, error) {
	// Attempt to schedule pods one by one in a transaction.
	reports := make([]*PodSchedulingReport, 0, len(reqs))
	for _, req := range reqs {
		report, err := nodeDb.SelectNodeForPodWithTxn(txn, req)
		if err != nil {
			return nil, false, err
		}
		reports = append(reports, report)

		// If we found a node for this pod, bind it and continue to the next pod.
		//
		// Otherwise, zero out the node binding in all previous reports,
		// abort the transaction, and return.
		if report.Node != nil {
			if node, err := BindPodToNode(req, report.Node); err != nil {
				return nil, false, err
			} else {
				if err := nodeDb.UpsertWithTxn(txn, node); err != nil {
					return nil, false, err
				}
				report.Node = node
			}
		} else {
			return reports, false, nil
		}
	}
	return reports, true, nil
}

func (nodeDb *NodeDb) SelectAndBindNodeToPod(req *schedulerobjects.PodRequirements) (*PodSchedulingReport, error) {
	txn := nodeDb.db.Txn(true)
	defer txn.Abort()
	report, err := nodeDb.SelectAndBindNodeToPodWithTxn(txn, req)
	if err != nil {
		return nil, err
	}
	txn.Commit()
	return report, nil
}

func (nodeDb *NodeDb) SelectAndBindNodeToPodWithTxn(txn *memdb.Txn, req *schedulerobjects.PodRequirements) (*PodSchedulingReport, error) {
	report, err := nodeDb.SelectNodeForPodWithTxn(txn, req)
	if err != nil {
		return nil, err
	}
	if report.Node != nil {
		if node, err := BindPodToNode(req, report.Node); err != nil {
			return nil, err
		} else {
			if err := nodeDb.UpsertWithTxn(txn, node); err != nil {
				return nil, err
			}
			report.Node = node
		}
	}
	return report, nil
}

func (nodeDb *NodeDb) SelectNodeForPod(req *schedulerobjects.PodRequirements) (*PodSchedulingReport, error) {
	return nodeDb.SelectNodeForPodWithTxn(nodeDb.db.Txn(false), req)
}

// SelectNodeForPodWithTxn selects a node on which the pod can be scheduled.
func (nodeDb *NodeDb) SelectNodeForPodWithTxn(txn *memdb.Txn, req *schedulerobjects.PodRequirements) (*PodSchedulingReport, error) {
	// Collect all node types that could potentially schedule the pod.
	matchingNodeTypes, numExcludedNodeTypesByReason, err := nodeDb.NodeTypesMatchingPod(req)
	if err != nil {
		return nil, err
	}

	// The scheduler excludes nodes with too little of the dominant resource.
	// The dominant resource is the one for which the pod requests
	// the largest fraction of total resources.
	dominantResourceType := nodeDb.dominantResource(req)
	if dominantResourceType == "" {
		return nil, errors.Errorf("requests include no indexed resource: %v", req.ResourceRequirements.Requests)
	}

	// Create a report to be returned to the caller.
	report := &PodSchedulingReport{
		Timestamp:                    time.Now(),
		Req:                          req,
		DominantResourceType:         dominantResourceType,
		MatchingNodeTypes:            matchingNodeTypes,
		NumExcludedNodeTypesByReason: numExcludedNodeTypesByReason,
		NumExcludedNodesByReason:     make(map[string]int),
	}

<<<<<<< HEAD
	// If the targetNodeIdAnnotation is set, consider only that node.
=======
	// If the targetNodeIdAnnocation is set, consider only that node,
	// and schedule onto that node even if it requires preempting other jobs.
>>>>>>> 8e0a484f
	if nodeId, ok := req.Annotations[TargetNodeIdAnnotation]; ok {
		if it, err := txn.Get("nodes", "id", nodeId); err != nil {
			return nil, errors.WithStack(err)
		} else {
			if _, err := nodeDb.selectNodeForPodWithIt(report, it, req.Priority, req); err != nil {
				return nil, err
			} else {
				return report, nil
			}
		}
	}

	// Otherwise, try to schedule this pod normally.
	// To, when possible, avoid preempting running jobs,
	// try to schedule at each available priority class priority from lowest to highest.
	for _, priority := range nodeDb.prioritiesToTryAssigningAt {
		if priority > req.Priority {
			break
		}
		node, err := nodeDb.selectNodeForPodAtPriority(txn, report, priority, req)
		if err != nil {
			return nil, err
		}
		if node != nil {
			if report.Node == nil {
				return nil, errors.New("report.Node not set")
			}
			if node.Id != report.Node.Id {
				return nil, errors.New("report.Node.Id does not match that of the returned node")
			}
			return report, nil
		} else if report.Node != nil {
			return nil, errors.New("report.Node is set, but no node was returned")
		}
	}

	return report, nil
}

func (nodeDb *NodeDb) selectNodeForPodAtPriority(
	txn *memdb.Txn,
	report *PodSchedulingReport,
	priority int32,
	req *schedulerobjects.PodRequirements,
) (*schedulerobjects.Node, error) {
	// First try to schedule onto a node with jobs only from this queue.
	queue, err := QueueFromPodRequirements(req)
	if err != nil {
		return nil, err
	}
	if it, err := NewNodeTypesResourceIterator(
		txn,
		queue, 1,
		report.DominantResourceType, priority,
		report.MatchingNodeTypes,
		req.ResourceRequirements.Requests[v1.ResourceName(report.DominantResourceType)],
	); err != nil {
		return nil, err
	} else {
		if node, err := nodeDb.selectNodeForPodWithIt(report, it, priority, req); err != nil {
			return nil, err
		} else if node != nil {
			return node, nil
		}
	}

	// Then try to schedule onto an empty node.
	if it, err := NewNodeTypesResourceIterator(
		txn,
		"", 0,
		report.DominantResourceType, priority,
		report.MatchingNodeTypes,
		req.ResourceRequirements.Requests[v1.ResourceName(report.DominantResourceType)],
	); err != nil {
		return nil, err
	} else {
		if node, err := nodeDb.selectNodeForPodWithIt(report, it, priority, req); err != nil {
			return nil, err
		} else if node != nil {
			return node, nil
		}
	}

	// Finally, try to schedule onto any node.
	if it, err := NewNodeTypesResourceIterator(
		txn,
		NodeDominantQueueWildcard, 0,
		report.DominantResourceType, priority,
		report.MatchingNodeTypes,
		req.ResourceRequirements.Requests[v1.ResourceName(report.DominantResourceType)],
	); err != nil {
		return nil, err
	} else {
		if node, err := nodeDb.selectNodeForPodWithIt(report, it, priority, req); err != nil {
			return nil, err
		} else if node != nil {
			return node, nil
		}
	}

	return nil, nil
}

func (nodeDb *NodeDb) selectNodeForPodWithIt(
	report *PodSchedulingReport,
	it memdb.ResultIterator,
	priority int32,
	req *schedulerobjects.PodRequirements,
) (*schedulerobjects.Node, error) {
	var selectedNode *schedulerobjects.Node
	var selectedNodeScore int
	var numConsideredNodes uint
	for obj := it.Next(); obj != nil; obj = it.Next() {
		node := obj.(*schedulerobjects.Node)
		if node == nil {
			return nil, nil
		}
		matches, score, reason, err := node.PodRequirementsMet(priority, req)
		if err != nil {
			return nil, err
		} else if matches {
			if selectedNode == nil || score > selectedNodeScore {
				selectedNode = node
				selectedNodeScore = score
				if selectedNodeScore == schedulerobjects.SchedulableBestScore {
					break
				}
			}
		} else {
			report.NumExcludedNodesByReason[reason.String()] += 1
		}
		if selectedNode != nil {
			numConsideredNodes++
			if numConsideredNodes == nodeDb.maxExtraNodesToConsider+1 {
				break
			}
		}
	}
	report.Node = selectedNode
	report.Score = selectedNodeScore
	return selectedNode, nil
}

// BindPodToNode returns a copy of node with req bound to it.
func BindPodToNode(req *schedulerobjects.PodRequirements, node *schedulerobjects.Node) (*schedulerobjects.Node, error) {
	jobId, err := JobIdFromPodRequirements(req)
	if err != nil {
		return nil, err
	}
	queue, err := QueueFromPodRequirements(req)
	if err != nil {
		return nil, err
	}
	_, isEvicted := node.EvictedJobRunIds[jobId]

	node = node.DeepCopy()
	requests := schedulerobjects.ResourceListFromV1ResourceList(req.ResourceRequirements.Requests)

	if !isEvicted {
		if node.AllocatedByJobId == nil {
			node.AllocatedByJobId = make(map[string]schedulerobjects.ResourceList)
		}
		if allocatedToJob, ok := node.AllocatedByJobId[jobId]; ok {
			return nil, errors.Errorf("job %s already has resources allocated on node %s", jobId, node.Id)
		} else {
			allocatedToJob.Add(requests)
			node.AllocatedByJobId[jobId] = allocatedToJob
		}
		if node.AllocatedByQueue == nil {
			node.AllocatedByQueue = make(map[string]schedulerobjects.ResourceList)
		}
		allocatedToQueue := node.AllocatedByQueue[queue]
		allocatedToQueue.Add(requests)
		node.AllocatedByQueue[queue] = allocatedToQueue
	}
	delete(node.EvictedJobRunIds, jobId)

	if isEvicted {
		schedulerobjects.AllocatableByPriorityAndResourceType(
			node.AllocatableByPriorityAndResource,
		).MarkAllocatable(evictedPriority, requests)
	}
	schedulerobjects.AllocatableByPriorityAndResourceType(
		node.AllocatableByPriorityAndResource,
	).MarkAllocated(req.Priority, requests)
	return node, nil
}

// EvictPodFromNode returns a copy of node with req evicted from it. Specifically:
// - The job is marked as evicted on the node.
// - AllocatedByJobId and AllocatedByQueue are not updated.
// - Resources requested by the evicted pod are marked as allocated at priority evictedPriority.
func EvictPodFromNode(req *schedulerobjects.PodRequirements, node *schedulerobjects.Node) (*schedulerobjects.Node, error) {
	jobId, err := JobIdFromPodRequirements(req)
	if err != nil {
		return nil, err
	}
	queue, err := QueueFromPodRequirements(req)
	if err != nil {
		return nil, err
	}
	node = node.DeepCopy()
	requests := schedulerobjects.ResourceListFromV1ResourceList(req.ResourceRequirements.Requests)

	if _, ok := node.AllocatedByJobId[jobId]; !ok {
		return nil, errors.Errorf("job %s has no resources allocated on node %s", jobId, node.Id)
	}
	if _, ok := node.AllocatedByQueue[queue]; !ok {
		return nil, errors.Errorf("queue %s has no resources allocated on node %s", queue, node.Id)
	}
	if node.EvictedJobRunIds == nil {
		node.EvictedJobRunIds = make(map[string]bool)
	}
	if _, ok := node.EvictedJobRunIds[jobId]; ok {
		// TODO: We're using run ids instead of job ids for now.
		return nil, errors.Errorf("job %s is already evicted from node %s", jobId, node.Id)
	} else {
		node.EvictedJobRunIds[jobId] = true
	}

	schedulerobjects.AllocatableByPriorityAndResourceType(
		node.AllocatableByPriorityAndResource,
	).MarkAllocatable(req.Priority, requests)
	schedulerobjects.AllocatableByPriorityAndResourceType(
		node.AllocatableByPriorityAndResource,
	).MarkAllocated(evictedPriority, requests)
	return node, nil
}

// UnbindPodsFromNode returns a node with all reqs unbound from it.
func UnbindPodsFromNode(reqs []*schedulerobjects.PodRequirements, node *schedulerobjects.Node) (*schedulerobjects.Node, error) {
	node = node.DeepCopy()
	for _, req := range reqs {
		if err := unbindPodFromNodeInPlace(req, node); err != nil {
			return nil, err
		}
	}
	return node, nil
}

// UnbindPodFromNode returns a copy of node with req unbound from it.
func UnbindPodFromNode(req *schedulerobjects.PodRequirements, node *schedulerobjects.Node) (*schedulerobjects.Node, error) {
	node = node.DeepCopy()
	if err := unbindPodFromNodeInPlace(req, node); err != nil {
		return nil, err
	}
	return node, nil
}

// unbindPodFromNodeInPlace is like UnbindPodFromNode, but doesn't make a copy of the node.
func unbindPodFromNodeInPlace(req *schedulerobjects.PodRequirements, node *schedulerobjects.Node) error {
	jobId, err := JobIdFromPodRequirements(req)
	if err != nil {
		return err
	}
	queue, err := QueueFromPodRequirements(req)
	if err != nil {
		return err
	}
	_, isEvicted := node.EvictedJobRunIds[jobId]
	requests := schedulerobjects.ResourceListFromV1ResourceList(req.ResourceRequirements.Requests)

	if _, ok := node.AllocatedByJobId[jobId]; !ok {
		return errors.Errorf("job %s has no resources allocated on node %s", jobId, node.Id)
	} else {
		delete(node.AllocatedByJobId, jobId)
	}
	if allocatedToQueue, ok := node.AllocatedByQueue[queue]; !ok {
		return errors.Errorf("queue %s has no resources allocated on node %s", queue, node.Id)
	} else {
		allocatedToQueue.Sub(requests)
		if allocatedToQueue.Equal(schedulerobjects.ResourceList{}) {
			delete(node.AllocatedByQueue, queue)
		} else {
			node.AllocatedByQueue[queue] = allocatedToQueue
		}
	}
	delete(node.EvictedJobRunIds, jobId)

	priority := req.Priority
	if isEvicted {
		priority = evictedPriority
	}
	schedulerobjects.AllocatableByPriorityAndResourceType(
		node.AllocatableByPriorityAndResource,
	).MarkAllocatable(priority, requests)
	return nil
}

func JobIdFromPodRequirements(req *schedulerobjects.PodRequirements) (string, error) {
	return valueFromPodRequirements(req, JobIdAnnotation)
}

func QueueFromPodRequirements(req *schedulerobjects.PodRequirements) (string, error) {
	return valueFromPodRequirements(req, QueueAnnotation)
}

func valueFromPodRequirements(req *schedulerobjects.PodRequirements, key string) (string, error) {
	v, ok := req.Annotations[key]
	if !ok {
		return "", errors.WithStack(&armadaerrors.ErrInvalidArgument{
			Name:    "req.Annotations",
			Value:   req.Annotations,
			Message: fmt.Sprintf("%s annotation missing", key),
		})
	}
	if v == "" {
		return "", errors.WithStack(&armadaerrors.ErrInvalidArgument{
			Name:    key,
			Value:   v,
			Message: fmt.Sprintf("value of %s is empty", key),
		})
	}
	return v, nil
}

// NodeTypesMatchingPod returns a slice composed of all node types
// a given pod could potentially be scheduled on.
func (nodeDb *NodeDb) NodeTypesMatchingPod(req *schedulerobjects.PodRequirements) ([]*schedulerobjects.NodeType, map[string]int, error) {
	return NodeTypesMatchingPod(nodeDb.nodeTypes, req)
}

// NodeTypesMatchingPod returns a slice composed of all node types
// a given pod could potentially be scheduled on.
func NodeTypesMatchingPod(nodeTypes map[string]*schedulerobjects.NodeType, req *schedulerobjects.PodRequirements) ([]*schedulerobjects.NodeType, map[string]int, error) {
	selectedNodeTypes := make([]*schedulerobjects.NodeType, 0)
	numNodeTypesExcludedByReason := make(map[string]int)
	for _, nodeType := range nodeTypes {
		matches, reason, err := nodeType.PodRequirementsMet(req)
		if err != nil {
			return nil, nil, err
		}
		if matches {
			selectedNodeTypes = append(selectedNodeTypes, nodeType)
		} else if reason != nil {
			numNodeTypesExcludedByReason[reason.String()] += 1
		} else {
			numNodeTypesExcludedByReason["unknown reason"] += 1
		}
	}
	return selectedNodeTypes, numNodeTypesExcludedByReason, nil
}

func (nodeDb *NodeDb) dominantResource(req *schedulerobjects.PodRequirements) string {
	dominantResourceType := ""
	dominantResourceFraction := 0.0
	for t, q := range req.ResourceRequirements.Requests {
		// Skip any resource types that are not indexed.
		if _, ok := nodeDb.indexedResources[string(t)]; !ok {
			continue
		}
		available, ok := nodeDb.totalResources.Resources[string(t)]
		if !ok {
			return string(t)
		}

		f := armadaresource.QuantityAsFloat64(q) / armadaresource.QuantityAsFloat64(available)
		if f >= dominantResourceFraction {
			dominantResourceType = string(t)
			dominantResourceFraction = f
		}
	}
	return dominantResourceType
}

func (nodeDb *NodeDb) UpsertMany(nodes []*schedulerobjects.Node) error {
	txn := nodeDb.db.Txn(true)
	defer txn.Abort()
	if err := nodeDb.UpsertManyWithTxn(txn, nodes); err != nil {
		return err
	}
	txn.Commit()
	return nil
}

func (nodeDb *NodeDb) UpsertManyWithTxn(txn *memdb.Txn, nodes []*schedulerobjects.Node) error {
	for _, node := range nodes {
		if err := nodeDb.UpsertWithTxn(txn, node); err != nil {
			return err
		}
	}
	return nil
}

func (nodeDb *NodeDb) Upsert(node *schedulerobjects.Node) error {
	txn := nodeDb.Txn(true)
	defer txn.Abort()
	if err := nodeDb.UpsertWithTxn(txn, node); err != nil {
		return err
	}
	txn.Commit()
	return nil
}

func (nodeDb *NodeDb) UpsertWithTxn(txn *memdb.Txn, node *schedulerobjects.Node) error {
	// Mutating the node once inserted is forbidden.
	node = node.DeepCopy()

	// Compute the node type of the node
	// and update the node with the node accordingly.
	nodeType := schedulerobjects.NewNodeType(
		node.GetTaints(),
		node.GetLabels(),
		nodeDb.indexedTaints,
		nodeDb.indexedNodeLabels,
	)
	node.NodeTypeId = nodeType.Id
	node.NodeType = nodeType

	// If this is a new node, increase the overall resource count.
	// Note that nodeDb.totalResources isn't rolled back on txn abort.
	isNewNode := false
	if existingNode, err := nodeDb.GetNodeWithTxn(txn, node.Id); err != nil {
		return err
	} else if existingNode == nil {
		isNewNode = true
	}

	// Add the node to the db.
	if err := txn.Insert("nodes", node); err != nil {
		return errors.WithStack(err)
	}

	// Record time of the most recent upsert and all unique node types.
	nodeDb.mu.Lock()
	if isNewNode {
		nodeDb.totalResources.Add(node.TotalResources)
	}
	nodeDb.nodeTypes[nodeType.Id] = nodeType
	nodeDb.mu.Unlock()

	return nil
}

// ClearAllocated zeroes out allocated resources on all nodes in the NodeDb.
func (nodeDb *NodeDb) ClearAllocated() error {
	txn := nodeDb.db.Txn(true)
	defer txn.Abort()
	it, err := NewNodesIterator(txn)
	if err != nil {
		return err
	}
	for node := it.NextNode(); node != nil; node = it.NextNode() {
		node = node.DeepCopy()
		node.AllocatableByPriorityAndResource = schedulerobjects.NewAllocatableByPriorityAndResourceType(
			configuration.AllowedPriorities(nodeDb.priorityClasses),
			nodeDb.totalResources,
		)
		err := txn.Insert("nodes", node)
		if err != nil {
			return err
		}
	}
	txn.Commit()
	return nil
}

func nodeDbSchema(priorities []int32, resources []string) *memdb.DBSchema {
	indexes := make(map[string]*memdb.IndexSchema)
	indexes["id"] = &memdb.IndexSchema{
		Name:    "id",
		Unique:  true,
		Indexer: &memdb.StringFieldIndex{Field: "Id"},
	}
	for _, priority := range priorities {
		for _, r := range resources {
			name := nodeResourcePriorityIndexName(r, priority)
			indexes[name] = &memdb.IndexSchema{
				Name:   name,
				Unique: false,
				Indexer: &memdb.CompoundIndex{
					Indexes: []memdb.Indexer{
						&memdb.StringFieldIndex{Field: "NodeTypeId"},
						&NodeAvailableResourceIndex{
							Resource: r,
							Priority: priority,
						},
					},
				},
			}

			name = nodeDominantQueueResourcePriorityIndexName(r, priority)
			indexes[name] = &memdb.IndexSchema{
				Name:   name,
				Unique: false,
				Indexer: &memdb.CompoundIndex{
					Indexes: []memdb.Indexer{
						&NodeDominantQueueIndex{},
						&memdb.StringFieldIndex{Field: "NodeTypeId"},
						&NodeAvailableResourceIndex{
							Resource: r,
							Priority: priority,
						},
					},
				},
			}
		}
	}
	return &memdb.DBSchema{
		Tables: map[string]*memdb.TableSchema{
			"nodes": {
				Name:    "nodes",
				Indexes: indexes,
			},
		},
	}
}

func nodeDominantQueueResourcePriorityIndexName(resource string, priority int32) string {
	return fmt.Sprintf("queue-%s", nodeResourcePriorityIndexName(resource, priority))
}

func nodeResourcePriorityIndexName(resource string, priority int32) string {
	return fmt.Sprintf("%d-%s", priority, resource)
}<|MERGE_RESOLUTION|>--- conflicted
+++ resolved
@@ -321,12 +321,8 @@
 		NumExcludedNodesByReason:     make(map[string]int),
 	}
 
-<<<<<<< HEAD
-	// If the targetNodeIdAnnotation is set, consider only that node.
-=======
-	// If the targetNodeIdAnnocation is set, consider only that node,
+	// If the targetNodeIdAnnotation is set, consider only that node,
 	// and schedule onto that node even if it requires preempting other jobs.
->>>>>>> 8e0a484f
 	if nodeId, ok := req.Annotations[TargetNodeIdAnnotation]; ok {
 		if it, err := txn.Get("nodes", "id", nodeId); err != nil {
 			return nil, errors.WithStack(err)
