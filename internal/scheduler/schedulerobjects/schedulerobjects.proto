syntax = 'proto3';
package schedulerobjects;
option go_package = "github.com/armadaproject/armada/internal/scheduler/schedulerobjects";

import "google/protobuf/timestamp.proto";
import "k8s.io/api/core/v1/generated.proto";
import "k8s.io/apimachinery/pkg/api/resource/generated.proto";
import "github.com/gogo/protobuf/gogoproto/gogo.proto";

// Executor represents an executor running on a worker cluster
message Executor {
    // Name of the executor.
    string id = 1;
    // Pool that the executor belongs to.
    string pool = 2;
    // The nodes available for scheduling via this executor.
    repeated Node nodes = 3;
    // Minimum resources which a job must request in order to be considered for scheduling on this executor.
    ResourceList minimumJobSize = 4  [(gogoproto.nullable) = false];
    // Last time the executor provided a heartbeat to say it was still accepting job.
    google.protobuf.Timestamp lastUpdateTime = 5 [(gogoproto.stdtime) = true, (gogoproto.nullable) = false];
    // Jobs that are owned by the cluster but are not assigned to any node.
    repeated string unassigned_job_runs = 9;
}

// Node represents a node in a worker cluster.
message Node {
    // Id associated with the node. Must be unique across all clusters.
    string id = 1;
    // Kubernetes node name. Not guaranteed to be unique across clusters.
    string name = 12;
    // Time at which this node was last updated.
    // Used to garbage collect nodes that have been removed.
    google.protobuf.Timestamp last_seen = 2 [(gogoproto.nullable) = false, (gogoproto.stdtime) = true];
    // The node type captures scheduling requirements of the node;
    // it's computed from the taints and labels associated with the node.
    // This field is set automatically by the NodeDb on inserting the node.
    NodeType node_type = 3;
    // We store NodeType.id here to simplify indexing.
    // This field is set automatically by the NodeDb on inserting the node.
    string node_type_id = 4;
    // Kubernetes taints.
    repeated k8s.io.api.core.v1.Taint taints = 5 [(gogoproto.nullable) = false];
    // Kubernetes labels.
    map<string, string> labels = 6;
    // Total resources on this node.
    ResourceList total_resources = 7 [(gogoproto.nullable) = false];
    // Resources available for jobs of a given priority.
    // E.g., AvailableResources[5]["cpu"] is the amount of CPU available to jobs with priority 5,
    // where available resources = unused resources + resources assigned to lower-priority jobs.
    map<int32, ResourceList> allocatable_by_priority_and_resource = 8 [(gogoproto.nullable) = false];
    // Ids of the job runs currently assigned to this node and their current state.
    map<string, JobRunState> job_runs_by_state = 9;
    // Resource allocated to jobs on this node.
    // TODO: Reconcile with job_runs.
    map<string, ResourceList> allocated_by_job_id = 10 [(gogoproto.nullable) = false];
    // Resource allocated to queues on this node.
    map<string, ResourceList> allocated_by_queue = 11 [(gogoproto.nullable) = false];
<<<<<<< HEAD
=======
    //Resp
>>>>>>> bda5d0d4
    map<int32, ResourceList> non_armada_allocated_resources = 13 [(gogoproto.nullable) = false];
}

enum JobRunState {
    UNKNOWN = 0;
    PENDING = 1;
    RUNNING= 2;
    SUCCEEDED = 3;
    FAILED = 4;
}

// NodeType represents a particular combination of taints and labels.
// The scheduler groups nodes by node type. When assigning pods to nodes,
// the scheduler only considers nodes with a NodeType for which the taints and labels match.
message NodeType {
    // Unique identifier. Used for map lookup.
    string Id = 1;
    // Kubernetes taints.
    // To reduce the number of distinct node types,
    // may contain only a subset of the taints of the node the node type is created from.
    repeated k8s.io.api.core.v1.Taint taints = 2 [(gogoproto.nullable) = false];
    // Kubernetes labels.
    // To reduce the number of distinct node types,
    // may contain only a subset of the labels of the node the node type is created from.
    map<string, string> labels = 3;
    // Well-known labels not set by this node type.
    // Used to filter out nodes when looking for nodes for a pod
    // that requires at least one well-known label to be set.
    map<string, string> unsetIndexedLabels = 4;
}

// Captures the resource usage of a particular queue
// in a given cluster.
message QueueClusterResourceUsage {
    google.protobuf.Timestamp created = 1 [(gogoproto.nullable) = false, (gogoproto.stdtime) = true];
    string queue = 2;
    string executorId = 3;
    map<int32, ResourceList> resourcesByPriority = 4 [(gogoproto.nullable) = false];
}

// A collection of QueueClusterResourceUsage
// This is only needed to brige the gap between the redis based scheduler and the new scheduler.
message ClusterResourceUsageReport {
    string pool = 1;
    google.protobuf.Timestamp created = 2 [(gogoproto.nullable) = false, (gogoproto.stdtime) = true];
    map<string, QueueClusterResourceUsage> resourcesByQueue = 3;
}

message ResourceList {
    map<string, k8s.io.apimachinery.pkg.api.resource.Quantity> resources = 1 [(gogoproto.nullable) = false];
}

// Minimal job representation used by the scheduler.
message JobSchedulingInfo {
    uint32 lifetime = 1;
    bool at_most_once = 2;
    bool preemptible = 3;
    bool concurrency_safe = 4;
    string priority_class_name = 6;
    google.protobuf.Timestamp submit_time = 7 [(gogoproto.stdtime) = true, (gogoproto.nullable) = false];
    // In-queue priority. I.e., not the priority class priority.
    uint32 priority = 8;
    // Kubernetes objects that make up this job and their respective scheduling requirements.
    repeated ObjectRequirements object_requirements = 5;
}

// Message capturing the scheduling requirements of a particular Kubernetes object.
message ObjectRequirements {
    oneof requirements {
        PodRequirements podRequirements = 1;
    }
}

// Captures the scheduling requirements of a pod.
message PodRequirements {
    // Kubernetes node selector.
    map<string, string> nodeSelector = 1;
    // Kubernetes scheduling requirements.
    k8s.io.api.core.v1.Affinity affinity = 2;
    // Kubernetes tolerations.
    repeated k8s.io.api.core.v1.Toleration tolerations = 3 [(gogoproto.nullable) = false];
    // Kubernetes annotations. Included here since we use annotations with special meaning.
    map<string, string> annotations = 7;
    // Pod priority. Should be mapped from the priority class name of the submitted pod.
    int32 priority = 4;
    // One of Never, PreemptLowerPriority.
    // Defaults to PreemptLowerPriority if unset.
    string preemptionPolicy = 5;
    // Sum of the resource requirements for all containers that make up this pod.
    k8s.io.api.core.v1.ResourceRequirements resourceRequirements = 6 [(gogoproto.nullable) = false];
}

// Used to store details about pulsar scheduler jobs in Redis
// Can be removed once we deprecate the legacy scheduler
message PulsarSchedulerJobDetails  {
    string JobId = 1;
    string Queue = 2;
    string JobSet = 3;
}<|MERGE_RESOLUTION|>--- conflicted
+++ resolved
@@ -56,10 +56,7 @@
     map<string, ResourceList> allocated_by_job_id = 10 [(gogoproto.nullable) = false];
     // Resource allocated to queues on this node.
     map<string, ResourceList> allocated_by_queue = 11 [(gogoproto.nullable) = false];
-<<<<<<< HEAD
-=======
     //Resp
->>>>>>> bda5d0d4
     map<int32, ResourceList> non_armada_allocated_resources = 13 [(gogoproto.nullable) = false];
 }
 
