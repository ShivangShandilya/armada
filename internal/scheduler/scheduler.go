--- conflicted
+++ resolved
@@ -2,7 +2,6 @@
 
 import (
 	"context"
-	"fmt"
 	"time"
 
 	"github.com/armadaproject/armada/internal/scheduler/jobdb"
@@ -135,7 +134,7 @@
 			// a partial publish and consequently an inconsistent state.  Once the Pulsar client supports transactions
 			// we should be able to remove this limitation
 			if err != nil {
-				log.WithField("stack", fmt.Sprintf("%+v", err)).WithError(err).Error("Error in scheduling cycle")
+				log.WithError(err).Error("Error in scheduling cycle")
 				leaderToken = InvalidLeaderToken()
 			}
 			taken := s.clock.Now().Sub(start)
@@ -378,11 +377,7 @@
 
 // generateUpdateMessages generates EventSequence representing the state change on a single jobs
 // If there are no state changes then nil will be returned
-<<<<<<< HEAD
-func (s *Scheduler) generateUpdateMessagesFromJob(job *jobdb.SchedulerJob, jobRunErrors map[uuid.UUID]*armadaevents.Error, txn *memdb.Txn) (*armadaevents.EventSequence, error) {
-=======
 func (s *Scheduler) generateUpdateMessagesFromJob(job *jobdb.Job, jobRunErrors map[uuid.UUID]*armadaevents.Error, txn *memdb.Txn) (*armadaevents.EventSequence, error) {
->>>>>>> 25554e9a
 	var events []*armadaevents.EventSequence_Event
 
 	// Is the job already in a terminal state?  If so then don't send any more messages
@@ -419,15 +414,9 @@
 				},
 			}
 			events = append(events, jobSucceeded)
-<<<<<<< HEAD
-		} else if lastRun.GetFailed() {
-			job = job.SetFailed().SetQueued(false)
-			runError := jobRunErrors[lastRun.GetId()]
-=======
 		} else if lastRun.Failed() {
 			job = job.WithFailed(true).WithQueued(false)
 			runError := jobRunErrors[lastRun.Id()]
->>>>>>> 25554e9a
 			jobErrors := &armadaevents.EventSequence_Event{
 				Created: s.now(),
 				Event: &armadaevents.EventSequence_Event_JobErrors{
