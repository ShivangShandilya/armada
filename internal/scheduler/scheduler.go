--- conflicted
+++ resolved
@@ -379,11 +379,7 @@
 
 // generateUpdateMessages generates EventSequence representing the state change on a single jobs
 // If there are no state changes then nil will be returned
-<<<<<<< HEAD
-func (s *Scheduler) generateUpdateMessagesFromJob(job *SchedulerJob, jobRunErrors map[uuid.UUID]*armadaevents.Error) (*armadaevents.EventSequence, error) {
-=======
-func (s *Scheduler) generateUpdateMessagesFromJob(job *jobdb.SchedulerJob, jobRunErrors map[uuid.UUID]*armadaevents.JobRunErrors, txn *memdb.Txn) (*armadaevents.EventSequence, error) {
->>>>>>> 9e901063
+func (s *Scheduler) generateUpdateMessagesFromJob(job *jobdb.SchedulerJob, jobRunErrors map[uuid.UUID]*armadaevents.Error, txn *memdb.Txn) (*armadaevents.EventSequence, error) {
 	var events []*armadaevents.EventSequence_Event
 
 	// Is the job already in a terminal state?  If so then don't send any more messages
@@ -420,15 +416,9 @@
 				},
 			}
 			events = append(events, jobSucceeded)
-<<<<<<< HEAD
-		} else if lastRun.Failed || lastRun.Expired {
-			job.Failed = true
-			runError := jobRunErrors[lastRun.RunID]
-=======
 		} else if lastRun.GetFailed() {
 			job = job.SetFailed().SetQueued(false)
-			runErrors := jobRunErrors[lastRun.GetId()]
->>>>>>> 9e901063
+			runError := jobRunErrors[lastRun.GetId()]
 			jobErrors := &armadaevents.EventSequence_Event{
 				Created: s.now(),
 				Event: &armadaevents.EventSequence_Event_JobErrors{
