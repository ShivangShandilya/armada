package job

import (
	"fmt"
	"regexp"
	"sync"

	"github.com/pkg/errors"
	log "github.com/sirupsen/logrus"
	v1 "k8s.io/api/core/v1"
	k8s_errors "k8s.io/apimachinery/pkg/api/errors"
	metav1 "k8s.io/apimachinery/pkg/apis/meta/v1"

	"github.com/armadaproject/armada/internal/common/armadaerrors"
	"github.com/armadaproject/armada/internal/common/util"
	"github.com/armadaproject/armada/internal/executor/configuration"
	"github.com/armadaproject/armada/internal/executor/context"
	"github.com/armadaproject/armada/internal/executor/domain"
	util2 "github.com/armadaproject/armada/internal/executor/util"
	"github.com/armadaproject/armada/pkg/api"
<<<<<<< HEAD
	"github.com/armadaproject/armada/pkg/armadaevents"
	"github.com/armadaproject/armada/pkg/executorapi"
=======
>>>>>>> d2c759ea
)

type Submitter interface {
	SubmitApiJobs(jobsToSubmit []*api.Job) []*FailedSubmissionDetails
	SubmitJobs(jobsToSubmit []*SubmitJob) []*FailedSubmissionDetails
}

type SubmitService struct {
	clusterContext           context.ClusterContext
	podDefaults              *configuration.PodDefaults
	submissionThreadCount    int
	fatalPodSubmissionErrors []string
}

func NewSubmitter(
	clusterContext context.ClusterContext,
	podDefaults *configuration.PodDefaults,
	submissionThreadCount int,
	fatalPodSubmissionErrors []string,
) *SubmitService {
	return &SubmitService{
		clusterContext:           clusterContext,
		podDefaults:              podDefaults,
		submissionThreadCount:    submissionThreadCount,
		fatalPodSubmissionErrors: fatalPodSubmissionErrors,
	}
}

type FailedSubmissionDetails struct {
	JobId       string
	Pod         *v1.Pod
	Error       error
	Recoverable bool
}

func (submitService *SubmitService) SubmitApiJobs(jobsToSubmit []*api.Job) []*FailedSubmissionDetails {
	submitJobs := CreateSubmitJobsFromApiJobs(jobsToSubmit, submitService.podDefaults)
	return submitService.submitJobs(submitJobs)
}

<<<<<<< HEAD
func (submitService *SubmitService) SubmitExecutorApiJobs(jobsToSubmit []*executorapi.JobRunLease) []*FailedSubmissionDetails {
	submitJobs := make([]*SubmitJob, 0, len(jobsToSubmit))
	failedSubmissions := []*FailedSubmissionDetails{}
	for _, jobToSubmit := range jobsToSubmit {
		submitJob, err := CreateSubmitJobFromExecutorApiJobRunLease(jobToSubmit, submitService.podDefaults)
		if err != nil {
			jobIdString, _ := armadaevents.UlidStringFromProtoUuid(jobToSubmit.Job.JobId)
			// TODO: fix error
			failedSubmissions = append(failedSubmissions, &FailedSubmissionDetails{
				JobId: jobIdString,
				// TODO work out how to handle that we have no pod - especially in downstream funcs
				Pod:         nil,
				Recoverable: false,
				Error:       err,
			})
		} else {
			submitJobs = append(submitJobs, submitJob)
		}
	}
	failedSubmissions = append(failedSubmissions, submitService.submitJobs(submitJobs)...)
	return failedSubmissions
=======
func (submitService *SubmitService) SubmitJobs(jobsToSubmit []*SubmitJob) []*FailedSubmissionDetails {
	return submitService.submitJobs(jobsToSubmit)
>>>>>>> d2c759ea
}

func (submitService *SubmitService) submitJobs(jobsToSubmit []*SubmitJob) []*FailedSubmissionDetails {
	wg := &sync.WaitGroup{}
	submitJobsChannel := make(chan *SubmitJob)
	failedJobsChannel := make(chan *FailedSubmissionDetails, len(jobsToSubmit))

	for i := 0; i < submitService.submissionThreadCount; i++ {
		wg.Add(1)
		go submitService.submitWorker(wg, submitJobsChannel, failedJobsChannel)
	}

	for _, job := range jobsToSubmit {
		submitJobsChannel <- job
	}

	close(submitJobsChannel)
	wg.Wait()
	close(failedJobsChannel)

	toBeFailedJobs := make([]*FailedSubmissionDetails, 0, len(failedJobsChannel))
	for failedJob := range failedJobsChannel {
		toBeFailedJobs = append(toBeFailedJobs, failedJob)
	}

	return toBeFailedJobs
}

func (submitService *SubmitService) submitWorker(wg *sync.WaitGroup, jobsToSubmitChannel chan *SubmitJob, failedJobsChannel chan *FailedSubmissionDetails) {
	defer wg.Done()

	for job := range jobsToSubmitChannel {
		jobPods := []*v1.Pod{}
		pod, err := submitService.submitPod(job)
		jobPods = append(jobPods, pod)

		if err != nil {
			log.Errorf("Failed to submit job %s because %s", job.Meta.JobId, err)

			errDetails := &FailedSubmissionDetails{
				JobId:       job.Meta.JobId,
				Pod:         pod,
				Error:       err,
				Recoverable: submitService.isRecoverable(err),
			}

			failedJobsChannel <- errDetails

			// remove just created pods
			submitService.clusterContext.DeletePods(jobPods)
		}
	}
}

// submitPod submits a pod to k8s together with any services and ingresses bundled with the Armada job.
// This function may fail partly, i.e., it may successfully create a subset of the requested objects before failing.
// In case of failure, any already created objects are not cleaned up.
func (submitService *SubmitService) submitPod(job *SubmitJob) (*v1.Pod, error) {
	pod := job.Pod
	// Ensure the K8SService and K8SIngress fields are populated
	submitService.applyExecutorSpecificIngressDetails(job)

	if len(job.Ingresses) > 0 || len(job.Services) > 0 {
		pod.Annotations = util.MergeMaps(pod.Annotations, map[string]string{
			domain.HasIngress:               "true",
			domain.AssociatedServicesCount:  fmt.Sprintf("%d", len(job.Services)),
			domain.AssociatedIngressesCount: fmt.Sprintf("%d", len(job.Ingresses)),
		})
	}

	submittedPod, err := submitService.clusterContext.SubmitPod(pod, job.Meta.Owner, job.Meta.OwnershipGroups)
	if err != nil {
		return pod, err
	}

	for _, service := range job.Services {
		service.ObjectMeta.OwnerReferences = []metav1.OwnerReference{util2.CreateOwnerReference(submittedPod)}
		_, err = submitService.clusterContext.SubmitService(service)
		if err != nil {
			return pod, err
		}
	}

	for _, ingress := range job.Ingresses {
		ingress.ObjectMeta.OwnerReferences = []metav1.OwnerReference{util2.CreateOwnerReference(submittedPod)}
		_, err = submitService.clusterContext.SubmitIngress(ingress)
		if err != nil {
			return pod, err
		}
	}

	return pod, err
}

// applyExecutorSpecificIngressDetails populates the executor specific details on ingresses
// These objects are mostly created server side however there will be details that are not known until submit time
// So the executor must fill them in before it creates the objects in kubernetes
func (submitService *SubmitService) applyExecutorSpecificIngressDetails(job *SubmitJob) {
	for _, ingress := range job.Ingresses {
		ingress.Annotations = util.MergeMaps(
			ingress.Annotations,
			submitService.podDefaults.Ingress.Annotations,
		)

		// We need to use indexing here since Spec.Rules isn't pointers.
		for i := range ingress.Spec.Rules {
			ingress.Spec.Rules[i].Host += submitService.podDefaults.Ingress.HostnameSuffix
		}

		// We need to use indexing here since Spec.TLS isn't pointers.
		for i := range ingress.Spec.TLS {
			ingress.Spec.TLS[i].SecretName += submitService.podDefaults.Ingress.CertNameSuffix
			for j := range ingress.Spec.TLS[i].Hosts {
				ingress.Spec.TLS[i].Hosts[j] += submitService.podDefaults.Ingress.HostnameSuffix
			}
		}
	}
}

func (submitService *SubmitService) isRecoverable(err error) bool {
	if apiStatus, ok := err.(k8s_errors.APIStatus); ok {
		status := apiStatus.Status()
		if status.Reason == metav1.StatusReasonInvalid ||
			status.Reason == metav1.StatusReasonForbidden {
			return false
		}

		for _, errorMessage := range submitService.fatalPodSubmissionErrors {
			ok, err := regexp.MatchString(errorMessage, err.Error())
			if err == nil && ok {
				return false
			}
		}

		return true
	}

	var e *armadaerrors.ErrCreateResource
	if errors.As(err, &e) {
		return true
	}

	return false
}<|MERGE_RESOLUTION|>--- conflicted
+++ resolved
@@ -18,11 +18,6 @@
 	"github.com/armadaproject/armada/internal/executor/domain"
 	util2 "github.com/armadaproject/armada/internal/executor/util"
 	"github.com/armadaproject/armada/pkg/api"
-<<<<<<< HEAD
-	"github.com/armadaproject/armada/pkg/armadaevents"
-	"github.com/armadaproject/armada/pkg/executorapi"
-=======
->>>>>>> d2c759ea
 )
 
 type Submitter interface {
@@ -63,32 +58,8 @@
 	return submitService.submitJobs(submitJobs)
 }
 
-<<<<<<< HEAD
-func (submitService *SubmitService) SubmitExecutorApiJobs(jobsToSubmit []*executorapi.JobRunLease) []*FailedSubmissionDetails {
-	submitJobs := make([]*SubmitJob, 0, len(jobsToSubmit))
-	failedSubmissions := []*FailedSubmissionDetails{}
-	for _, jobToSubmit := range jobsToSubmit {
-		submitJob, err := CreateSubmitJobFromExecutorApiJobRunLease(jobToSubmit, submitService.podDefaults)
-		if err != nil {
-			jobIdString, _ := armadaevents.UlidStringFromProtoUuid(jobToSubmit.Job.JobId)
-			// TODO: fix error
-			failedSubmissions = append(failedSubmissions, &FailedSubmissionDetails{
-				JobId: jobIdString,
-				// TODO work out how to handle that we have no pod - especially in downstream funcs
-				Pod:         nil,
-				Recoverable: false,
-				Error:       err,
-			})
-		} else {
-			submitJobs = append(submitJobs, submitJob)
-		}
-	}
-	failedSubmissions = append(failedSubmissions, submitService.submitJobs(submitJobs)...)
-	return failedSubmissions
-=======
 func (submitService *SubmitService) SubmitJobs(jobsToSubmit []*SubmitJob) []*FailedSubmissionDetails {
 	return submitService.submitJobs(jobsToSubmit)
->>>>>>> d2c759ea
 }
 
 func (submitService *SubmitService) submitJobs(jobsToSubmit []*SubmitJob) []*FailedSubmissionDetails {
