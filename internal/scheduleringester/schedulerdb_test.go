package scheduleringester

import (
	"context"
	"github.com/stretchr/testify/require"
	"testing"
	"time"

	"github.com/google/uuid"
	"github.com/jackc/pgx/v4/pgxpool"
	"github.com/pkg/errors"
	"github.com/stretchr/testify/assert"
	"github.com/stretchr/testify/require"
	"golang.org/x/exp/constraints"
	"golang.org/x/exp/maps"

	"github.com/armadaproject/armada/internal/common/util"
	schedulerdb "github.com/armadaproject/armada/internal/scheduler/database"
)

func TestWriteOps(t *testing.T) {
	jobIds := make([]string, 10)
	for i := range jobIds {
		jobIds[i] = util.ULID().String()
	}
	runIds := make([]uuid.UUID, 10)
	for i := range runIds {
		runIds[i] = uuid.New()
	}
	tests := map[string]struct {
		Ops []DbOperation
	}{
		"InsertJobs": {Ops: []DbOperation{
			InsertJobs{
				jobIds[0]: &schedulerdb.Job{JobID: jobIds[0], JobSet: "set1"},
				jobIds[1]: &schedulerdb.Job{JobID: jobIds[1], JobSet: "set2"},
			},
			InsertJobs{
				jobIds[2]: &schedulerdb.Job{JobID: jobIds[2], JobSet: "set1"},
				jobIds[3]: &schedulerdb.Job{JobID: jobIds[3], JobSet: "set2"},
			},
		}},
		"InsertRuns": {Ops: []DbOperation{
			InsertJobs{
				jobIds[0]: &schedulerdb.Job{JobID: jobIds[0], JobSet: "set1"},
				jobIds[1]: &schedulerdb.Job{JobID: jobIds[1], JobSet: "set2"},
				jobIds[2]: &schedulerdb.Job{JobID: jobIds[2], JobSet: "set1"},
				jobIds[3]: &schedulerdb.Job{JobID: jobIds[3], JobSet: "set2"},
			},
			InsertRuns{
				runIds[0]: &schedulerdb.Run{JobID: jobIds[0], RunID: runIds[0]},
				runIds[1]: &schedulerdb.Run{JobID: jobIds[1], RunID: runIds[1]},
			},
			InsertRuns{
				runIds[2]: &schedulerdb.Run{JobID: jobIds[2], RunID: runIds[2]},
				runIds[3]: &schedulerdb.Run{JobID: jobIds[3], RunID: runIds[3]},
			},
		}},
		"UpdateJobSetPriorities": {Ops: []DbOperation{
			InsertJobs{
				jobIds[0]: &schedulerdb.Job{JobID: jobIds[0], JobSet: "set1"},
				jobIds[1]: &schedulerdb.Job{JobID: jobIds[1], JobSet: "set2"},
				jobIds[2]: &schedulerdb.Job{JobID: jobIds[2], JobSet: "set1"},
				jobIds[3]: &schedulerdb.Job{JobID: jobIds[3], JobSet: "set2"},
			},
			UpdateJobSetPriorities{"set1": 1},
		}},
		"UpdateJobPriorities": {Ops: []DbOperation{
			InsertJobs{
				jobIds[0]: &schedulerdb.Job{JobID: jobIds[0], JobSet: "set1"},
				jobIds[1]: &schedulerdb.Job{JobID: jobIds[1], JobSet: "set2"},
				jobIds[2]: &schedulerdb.Job{JobID: jobIds[2], JobSet: "set1"},
				jobIds[3]: &schedulerdb.Job{JobID: jobIds[3], JobSet: "set2"},
			},
			UpdateJobPriorities{
				jobIds[0]: 1,
				jobIds[1]: 3,
			},
		}},
		"MarkJobSetsCancelRequested": {Ops: []DbOperation{
			InsertJobs{
				jobIds[0]: &schedulerdb.Job{JobID: jobIds[0], JobSet: "set1"},
				jobIds[1]: &schedulerdb.Job{JobID: jobIds[1], JobSet: "set2"},
				jobIds[2]: &schedulerdb.Job{JobID: jobIds[2], JobSet: "set1"},
				jobIds[3]: &schedulerdb.Job{JobID: jobIds[3], JobSet: "set2"},
			},
			MarkJobSetsCancelRequested{"set1": true},
		}},
		"MarkJobsCancelRequested": {Ops: []DbOperation{
			InsertJobs{
				jobIds[0]: &schedulerdb.Job{JobID: jobIds[0], JobSet: "set1"},
				jobIds[1]: &schedulerdb.Job{JobID: jobIds[1], JobSet: "set2"},
				jobIds[2]: &schedulerdb.Job{JobID: jobIds[2], JobSet: "set1"},
				jobIds[3]: &schedulerdb.Job{JobID: jobIds[3], JobSet: "set2"},
			},
			MarkJobsCancelRequested{
				jobIds[0]: true,
				jobIds[1]: true,
			},
		}},
		"MarkJobsCancelled": {Ops: []DbOperation{
			InsertJobs{
				jobIds[0]: &schedulerdb.Job{JobID: jobIds[0], JobSet: "set1"},
				jobIds[1]: &schedulerdb.Job{JobID: jobIds[1], JobSet: "set2"},
				jobIds[2]: &schedulerdb.Job{JobID: jobIds[2], JobSet: "set1"},
				jobIds[3]: &schedulerdb.Job{JobID: jobIds[3], JobSet: "set2"},
			},
			MarkJobsCancelled{
				jobIds[0]: true,
				jobIds[1]: true,
			},
		}},
		"MarkJobsSucceeded": {Ops: []DbOperation{
			InsertJobs{
				jobIds[0]: &schedulerdb.Job{JobID: jobIds[0], JobSet: "set1"},
				jobIds[1]: &schedulerdb.Job{JobID: jobIds[1], JobSet: "set2"},
				jobIds[2]: &schedulerdb.Job{JobID: jobIds[2], JobSet: "set1"},
				jobIds[3]: &schedulerdb.Job{JobID: jobIds[3], JobSet: "set2"},
			},
			MarkJobsSucceeded{
				jobIds[0]: true,
				jobIds[1]: true,
			},
		}},
		"MarkJobsFailed": {Ops: []DbOperation{
			InsertJobs{
				jobIds[0]: &schedulerdb.Job{JobID: jobIds[0], JobSet: "set1"},
				jobIds[1]: &schedulerdb.Job{JobID: jobIds[1], JobSet: "set2"},
				jobIds[2]: &schedulerdb.Job{JobID: jobIds[2], JobSet: "set1"},
				jobIds[3]: &schedulerdb.Job{JobID: jobIds[3], JobSet: "set2"},
			},
			MarkJobsFailed{
				jobIds[0]: true,
				jobIds[1]: true,
			},
		}},
		"MarkRunsSucceeded": {Ops: []DbOperation{
			InsertJobs{
				jobIds[0]: &schedulerdb.Job{JobID: jobIds[0], JobSet: "set1"},
				jobIds[1]: &schedulerdb.Job{JobID: jobIds[1], JobSet: "set2"},
				jobIds[2]: &schedulerdb.Job{JobID: jobIds[2], JobSet: "set1"},
				jobIds[3]: &schedulerdb.Job{JobID: jobIds[3], JobSet: "set2"},
			},
			InsertRuns{
				runIds[0]: &schedulerdb.Run{JobID: jobIds[0], RunID: runIds[0]},
				runIds[1]: &schedulerdb.Run{JobID: jobIds[1], RunID: runIds[1]},
				runIds[2]: &schedulerdb.Run{JobID: jobIds[2], RunID: runIds[2]},
				runIds[3]: &schedulerdb.Run{JobID: jobIds[3], RunID: runIds[3]},
			},
			MarkRunsSucceeded{
				runIds[0]: true,
				runIds[1]: true,
			},
		}},
		"Insert JobRunErrors": {Ops: []DbOperation{
			InsertJobRunErrors{
				runIds[0]: &schedulerdb.JobRunError{
					RunID: runIds[0],
					JobID: jobIds[0],
					Error: []byte{0x1},
				},
				runIds[1]: &schedulerdb.JobRunError{
					RunID: runIds[1],
					JobID: jobIds[1],
					Error: []byte{0x2},
				},
			},
		}},
		"MarkRunsFailed": {Ops: []DbOperation{
			InsertJobs{
				jobIds[0]: &schedulerdb.Job{JobID: jobIds[0], JobSet: "set1"},
				jobIds[1]: &schedulerdb.Job{JobID: jobIds[1], JobSet: "set2"},
				jobIds[2]: &schedulerdb.Job{JobID: jobIds[2], JobSet: "set1"},
				jobIds[3]: &schedulerdb.Job{JobID: jobIds[3], JobSet: "set2"},
			},
			InsertRuns{
				runIds[0]: &schedulerdb.Run{JobID: jobIds[0], RunID: runIds[0]},
				runIds[1]: &schedulerdb.Run{JobID: jobIds[1], RunID: runIds[1]},
				runIds[2]: &schedulerdb.Run{JobID: jobIds[2], RunID: runIds[2]},
				runIds[3]: &schedulerdb.Run{JobID: jobIds[3], RunID: runIds[3]},
			},
			MarkRunsFailed{
				runIds[0]: &JobRunFailed{LeaseReturned: true},
				runIds[1]: &JobRunFailed{LeaseReturned: false},
			},
		}},
		"MarkRunsRunning": {Ops: []DbOperation{
			InsertJobs{
				jobIds[0]: &schedulerdb.Job{JobID: jobIds[0], JobSet: "set1"},
				jobIds[1]: &schedulerdb.Job{JobID: jobIds[1], JobSet: "set2"},
				jobIds[2]: &schedulerdb.Job{JobID: jobIds[2], JobSet: "set1"},
				jobIds[3]: &schedulerdb.Job{JobID: jobIds[3], JobSet: "set2"},
			},
			InsertRuns{
				runIds[0]: &schedulerdb.Run{JobID: jobIds[0], RunID: runIds[0]},
				runIds[1]: &schedulerdb.Run{JobID: jobIds[1], RunID: runIds[1]},
				runIds[2]: &schedulerdb.Run{JobID: jobIds[2], RunID: runIds[2]},
				runIds[3]: &schedulerdb.Run{JobID: jobIds[3], RunID: runIds[3]},
			},
			MarkRunsRunning{
				runIds[0]: true,
				runIds[1]: true,
			},
		}},
		"Insert PositionMarkers": {Ops: []DbOperation{
			InsertPartitionMarker{
				markers: []*schedulerdb.Marker{
					{
						GroupID:     uuid.New(),
						PartitionID: 1,
					},
					{
						GroupID:     uuid.New(),
						PartitionID: 3,
					},
					{
						GroupID:     uuid.New(),
						PartitionID: 2,
					},
				},
			},
		}},
	}
	for name, tc := range tests {
		t.Run(name, func(t *testing.T) {
			err := schedulerdb.WithTestDb(func(_ *schedulerdb.Queries, db *pgxpool.Pool) error {
				schedulerDb := &SchedulerDb{db: db}
				serials := make(map[string]int64)
				for _, op := range tc.Ops {
					err := assertOpSuccess(t, schedulerDb, serials, addDefaultValues(op))
					if err != nil {
						return err
					}
				}
				return nil
			})
			assert.NoError(t, err)
		})
	}
}

func addDefaultValues(op DbOperation) DbOperation {
	switch o := op.(type) {
	case InsertJobs:
		for _, job := range o {
			job.Groups = make([]byte, 0)
			job.SubmitMessage = make([]byte, 0)
			job.SchedulingInfo = make([]byte, 0)
		}
	case InsertRuns:
	case UpdateJobSetPriorities:
	case MarkJobSetsCancelRequested:
	case MarkJobsCancelRequested:
	case MarkJobsSucceeded:
	case MarkJobsFailed:
	case UpdateJobPriorities:
	case MarkRunsSucceeded:
	case MarkRunsFailed:
	case MarkRunsRunning:
	}
	return op
}

func assertOpSuccess(t *testing.T, schedulerDb *SchedulerDb, serials map[string]int64, op DbOperation) error {
	ctx, cancel := context.WithTimeout(context.Background(), 10*time.Second)
	defer cancel()

	// Apply the op to the database.
	err := schedulerDb.WriteDbOp(ctx, op)
	if err != nil {
		return err
	}

	// Read back the state from the db to compare.
	queries := schedulerdb.New(schedulerDb.db)
	selectNewJobs := func(ctx context.Context, serial int64) ([]schedulerdb.Job, error) {
		return queries.SelectNewJobs(ctx, schedulerdb.SelectNewJobsParams{Serial: serial, Limit: 1000})
	}
	switch expected := op.(type) {
	case InsertJobs:
		jobs, err := selectNewJobs(ctx, serials["jobs"])
		if err != nil {
			return errors.WithStack(err)
		}
		actual := make(InsertJobs)
		for _, job := range jobs {
			job := job
			actual[job.JobID] = &job
			serials["jobs"] = max(serials["jobs"], job.Serial)
			if v, ok := expected[job.JobID]; ok {
				v.Serial = job.Serial
				v.LastModified = job.LastModified
			}
		}
		for k, v := range expected {
			assert.Equal(t, v, actual[k])
		}
	case InsertRuns:
		jobs, err := selectNewJobs(ctx, 0)
		if err != nil {
			return errors.WithStack(err)
		}
		jobIds := make([]string, 0)
		for _, job := range jobs {
			jobIds = append(jobIds, job.JobID)
		}

		runs, err := queries.SelectNewRunsForJobs(ctx, schedulerdb.SelectNewRunsForJobsParams{
			Serial: serials["runs"],
			JobIds: jobIds,
		})
		if err != nil {
			return errors.WithStack(err)
		}
		actual := make(InsertRuns)
		for _, run := range runs {
			run := run
			actual[run.RunID] = &run
			serials["runs"] = max(serials["runs"], run.Serial)
			if v, ok := expected[run.RunID]; ok {
				v.Serial = run.Serial
				v.LastModified = run.LastModified
			}
		}
		assert.Equal(t, expected, actual)
	case UpdateJobSetPriorities:
		jobs, err := selectNewJobs(ctx, serials["jobs"])
		if err != nil {
			return errors.WithStack(err)
		}
		numChanged := 0
		for _, job := range jobs {
			if e, ok := expected[job.JobSet]; ok {
				assert.Equal(t, e, job.Priority)
				numChanged++
			}
		}
		assert.Greater(t, numChanged, 0)
	case MarkJobSetsCancelRequested:
		jobs, err := selectNewJobs(ctx, serials["jobs"])
		if err != nil {
			return errors.WithStack(err)
		}
		numChanged := 0
		jobIds := make([]string, 0)
		for _, job := range jobs {
			if _, ok := expected[job.JobSet]; ok {
<<<<<<< HEAD
				assert.True(t, job.CancelledByJobsetRequested)
=======
				assert.True(t, job.CancelByJobsetRequested)
>>>>>>> bda5d0d4
				numChanged++
				jobIds = append(jobIds, job.JobID)
			}
		}
		assert.Greater(t, numChanged, 0)
	case MarkJobsCancelRequested:
		jobs, err := selectNewJobs(ctx, serials["jobs"])
		if err != nil {
			return errors.WithStack(err)
		}
		numChanged := 0
		jobIds := make([]string, 0)
		for _, job := range jobs {
			if _, ok := expected[job.JobID]; ok {
				assert.True(t, job.CancelRequested)
				numChanged++
				jobIds = append(jobIds, job.JobID)
			}
		}
		assert.Equal(t, len(expected), numChanged)
	case MarkJobsCancelled:
		jobs, err := selectNewJobs(ctx, serials["jobs"])
		if err != nil {
			return errors.WithStack(err)
		}
		numChanged := 0
		jobIds := make([]string, 0)
		for _, job := range jobs {
			if _, ok := expected[job.JobID]; ok {
				assert.True(t, job.Cancelled)
				numChanged++
				jobIds = append(jobIds, job.JobID)
			}
		}
	case MarkJobsSucceeded:
		jobs, err := selectNewJobs(ctx, serials["jobs"])
		if err != nil {
			return errors.WithStack(err)
		}
		numChanged := 0
		for _, job := range jobs {
			if _, ok := expected[job.JobID]; ok {
				assert.True(t, job.Succeeded)
				numChanged++
			}
		}
		assert.Equal(t, len(expected), numChanged)
	case MarkJobsFailed:
		jobs, err := selectNewJobs(ctx, serials["jobs"])
		if err != nil {
			return errors.WithStack(err)
		}
		numChanged := 0
		for _, job := range jobs {
			if _, ok := expected[job.JobID]; ok {
				assert.True(t, job.Failed)
				numChanged++
			}
		}
		assert.Equal(t, len(expected), numChanged)
	case UpdateJobPriorities:
		jobs, err := selectNewJobs(ctx, serials["jobs"])
		if err != nil {
			return errors.WithStack(err)
		}
		numChanged := 0
		for _, job := range jobs {
			if priority, ok := expected[job.JobID]; ok {
				assert.Equal(t, priority, job.Priority)
				numChanged++
			}
		}
		assert.Equal(t, len(expected), numChanged)
	case MarkRunsSucceeded:
		jobs, err := selectNewJobs(ctx, 0)
		if err != nil {
			return errors.WithStack(err)
		}
		jobIds := make([]string, 0)
		for _, job := range jobs {
			jobIds = append(jobIds, job.JobID)
		}

		runs, err := queries.SelectNewRunsForJobs(ctx, schedulerdb.SelectNewRunsForJobsParams{
			Serial: serials["runs"],
			JobIds: jobIds,
		})
		if err != nil {
			return errors.WithStack(err)
		}
		numChanged := 0
		for _, run := range runs {
			if _, ok := expected[run.RunID]; ok {
				assert.True(t, run.Succeeded)
				numChanged++
			}
		}
		assert.Equal(t, len(expected), len(runs))
	case MarkRunsFailed:
		jobs, err := selectNewJobs(ctx, 0)
		if err != nil {
			return errors.WithStack(err)
		}
		jobIds := make([]string, 0)
		for _, job := range jobs {
			jobIds = append(jobIds, job.JobID)
		}

		runs, err := queries.SelectNewRunsForJobs(ctx, schedulerdb.SelectNewRunsForJobsParams{
			Serial: serials["runs"],
			JobIds: jobIds,
		})
		if err != nil {
			return errors.WithStack(err)
		}
		numChanged := 0
		for _, run := range runs {
			if expectedRun, ok := expected[run.RunID]; ok {
				assert.True(t, run.Failed)
				assert.Equal(t, expectedRun.LeaseReturned, run.Returned)
				numChanged++
			}
		}
		assert.Equal(t, len(expected), len(runs))
	case MarkRunsRunning:
		jobs, err := selectNewJobs(ctx, 0)
		if err != nil {
			return errors.WithStack(err)
		}
		jobIds := make([]string, 0)
		for _, job := range jobs {
			jobIds = append(jobIds, job.JobID)
		}

		runs, err := queries.SelectNewRunsForJobs(ctx, schedulerdb.SelectNewRunsForJobsParams{
			Serial: serials["runs"],
			JobIds: jobIds,
		})
		if err != nil {
			return errors.WithStack(err)
		}
		numChanged := 0
		for _, run := range runs {
			if _, ok := expected[run.RunID]; ok {
				assert.True(t, run.Running)
				numChanged++
			}
		}
		assert.Equal(t, len(expected), len(runs))
	case InsertJobRunErrors:
		expectedIds := maps.Keys(expected)
		as, err := queries.SelectRunErrorsById(ctx, expectedIds)
		if err != nil {
			return errors.WithStack(err)
		}
		actual := make(InsertJobRunErrors, len(as))
		for _, a := range as {
			actual[a.RunID] = &schedulerdb.JobRunError{
				RunID: a.RunID,
				JobID: a.JobID,
				Error: a.Error,
			}
		}
		assert.Equal(t, expected, actual)
	case InsertPartitionMarker:
		actual, err := queries.SelectAllMarkers(ctx)
		require.NoError(t, err)
		require.Equal(t, len(expected.markers), len(actual))
		for i, expectedMarker := range actual {
			actualMarker := actual[i]
			assert.Equal(t, expectedMarker.GroupID, actualMarker.GroupID)
			assert.Equal(t, expectedMarker.PartitionID, actualMarker.PartitionID)
			assert.Equal(t, expectedMarker.Created, actualMarker.Created)
		}
	default:
		return errors.Errorf("received unexpected op %+v", op)
	}
	return nil
}

func max[E constraints.Ordered](a, b E) E {
	if a > b {
		return a
	}
	return b
}<|MERGE_RESOLUTION|>--- conflicted
+++ resolved
@@ -2,7 +2,6 @@
 
 import (
 	"context"
-	"github.com/stretchr/testify/require"
 	"testing"
 	"time"
 
@@ -345,11 +344,7 @@
 		jobIds := make([]string, 0)
 		for _, job := range jobs {
 			if _, ok := expected[job.JobSet]; ok {
-<<<<<<< HEAD
-				assert.True(t, job.CancelledByJobsetRequested)
-=======
 				assert.True(t, job.CancelByJobsetRequested)
->>>>>>> bda5d0d4
 				numChanged++
 				jobIds = append(jobIds, job.JobID)
 			}
