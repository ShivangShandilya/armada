--- conflicted
+++ resolved
@@ -78,13 +78,8 @@
 # Bump if you are updating
 GRPC_GATEWAY_VERSION:=@v1.16.0
 GOGO_PROTOBUF_VERSION=@v1.3.2
-<<<<<<< HEAD
-K8_APIM_VERSION = @v0.24.1
-K8_API_VERSION = @v0.24.1
-=======
 K8_APIM_VERSION = @v0.22.4
 K8_API_VERSION = @v0.22.4
->>>>>>> 0c8e6fb2
 
 # Optionally (if the TESTS_IN_DOCKER environment variable is set to true) run tests in docker containers.
 # If using WSL, running tests in docker may result in network problems.
@@ -286,11 +281,11 @@
 	mkdir -p .kube
 	kind get kubeconfig --internal --name armada-test > .kube/config
 
-tests-e2e-setup:
+tests-e2e-setup: setup-cluster
 	docker run --rm -v ${PWD}:/go/src/armada -w /go/src/armada -e KUBECONFIG=/go/src/armada/.kube/config --network kind bitnami/kubectl:1.23 apply -f ./e2e/setup/namespace-with-anonymous-user.yaml
 
 	# Armada dependencies.
-	docker run -d --name pulsar -p 0.0.0.0:6650:6650 --network=kind apachepulsar/pulsar:latest bin/pulsar standalone
+	docker run -d --name pulsar -p 0.0.0.0:6650:6650 --network=kind apachepulsar/pulsar:2.9.2 bin/pulsar standalone
 	docker run -d --name nats --network=kind nats-streaming:0.24.5
 	docker run -d --name redis -p=6379:6379 --network=kind redis:6.2.6
 	docker run -d --name postgres --network=kind -p 5432:5432 -e POSTGRES_PASSWORD=psw postgres:14.2
@@ -442,12 +437,4 @@
 		go run golang.org/x/tools/cmd/goimports -w -local "github.com/G-Research/armada" internal/lookout/repository/schema/statik
 	$(GO_CMD) go run github.com/rakyll/statik \
     		-dest=internal/eventapi/eventdb/schema/ -src=internal/eventapi/eventdb/schema/ -include=\*.sql -ns=eventapi/sql -Z -f -m && \
-<<<<<<< HEAD
-    		go run golang.org/x/tools/cmd/goimports -w -local "github.com/G-Research/armada" internal/eventapi/eventdb/schema/statik
-
-.ONESHELL:
-clean: 
-	git clean -fdx
-=======
-    		go run golang.org/x/tools/cmd/goimports -w -local "github.com/G-Research/armada" internal/eventapi/eventdb/schema/statik
->>>>>>> 0c8e6fb2
+    		go run golang.org/x/tools/cmd/goimports -w -local "github.com/G-Research/armada" internal/eventapi/eventdb/schema/statik